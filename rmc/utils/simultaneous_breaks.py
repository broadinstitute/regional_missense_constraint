"""This script contains functions used to search for two simultaneous breaks."""
import logging
from typing import List

import hail as hl

from gnomad.utils.file_utils import file_exists, parallel_file_exists

from rmc.resources.basics import SIMUL_BREAK_TEMP_PATH, TEMP_PATH_WITH_FAST_DEL
from rmc.resources.rmc import (
    simul_search_round_bucket_path,
    simul_sections_split_by_len_path,
)
from rmc.utils.constraint import (
    get_dpois_expr,
    get_obs_exp_expr,
    get_max_chisq_per_group,
)


logging.basicConfig(
    format="%(asctime)s (%(name)s %(lineno)s): %(message)s",
    datefmt="%m/%d/%Y %I:%M:%S %p",
)
logger = logging.getLogger("search_for_two_breaks_utils")
logger.setLevel(logging.INFO)


def group_no_single_break_found_ht(
    ht_path: str,
    out_ht_path: str,
    group_str: str,
    overwrite: bool,
) -> None:
    """
    Group HT containing transcripts/transcript sections that don't have a single significant break and collect annotations into lists.

    Group HT by `group_str` and collect positions, cumulative obs, cumulative exp into lists.

    This creates the input to the two simultaneous breaks search (`search_for_two_breaks`).

    .. note::
        - Expects that input Table is keyed by locus and `group_str`.
            This is *required*, as the function expects that loci are sorted in the input Table.
        - Expects that input Table is annotated with OE for transcript/transcript section and
            this annotation is named `section_oe`.

    :param ht_path: Path to input Table with transcripts/transcript sections that didn't
        have a single significant break.
    :param out_ht_path: Path to output Table grouped by transcripts/transcript sections with lists
        of cumulative observed, expected missense counts.
    :param group_str: Field used to group observed and expected values.
    :param overwrite: Whether to overwrite existing grouped Table.
    :return: None; writes Table grouped by transcript/transcript section with cumulative observed, expected missense counts
        and all positions collected into lists to resource path.
    """
    # Aggregating values into a struct here to force the positions and observed, expected missense values to stay sorted
    # `hl.agg.collect` does not guarantee order: https://hail.is/docs/0.2/aggregators.html#hail.expr.aggregators.collect
    ht = hl.read_table(ht_path)
    group_ht = ht.group_by(group_str).aggregate(
        values=hl.sorted(
            hl.agg.collect(
                hl.struct(
                    locus=ht.locus,
                    cum_exp=ht.cumulative_exp,
                    cum_obs=ht.cumulative_obs,
                    positions=ht.locus.position,
                ),
            ),
            key=lambda x: x.locus,
        ),
        total_oe=hl.agg.take(ht.section_oe, 1)[0],
    )
    group_ht = group_ht.annotate(max_idx=hl.len(group_ht.values.positions) - 1)
    group_ht = group_ht.transmute(
        cum_obs=group_ht.values.cum_obs,
        cum_exp=group_ht.values.cum_exp,
        positions=group_ht.values.positions,
    )
    group_ht.write(out_ht_path, overwrite=overwrite)


def split_sections_by_len(
    ht_path: str,
    group_str: str,
    is_rescue: bool,
    search_num: int,
    missense_len_threshold: int,
    overwrite: bool,
) -> None:
    """
    Split transcripts/transcript sections based on the specified number of possible missense sites.

    This is necessary because transcripts/transcript sections with more possible missense sites
    take longer to run through `hl.experimental.loop`.

    :param ht: Path to input Table (Table written using `group_no_single_break_found_ht`).
    :param group_str: Field used to group observed and expected values.
    :param search_num: Search iteration number
        (e.g., second round of searching for single break would be 2).
    :param is_rescue: Whether current search is in rescue pathway.
    :param missense_len_threshold: Cutoff based on possible number of missense sites in section.
    :param overwrite: Whether to overwrite existing SetExpressions.
    :return: None; writes SetExpressions to resource paths.
    """
    ht = hl.read_table(ht_path)
    logger.info("Annotating HT with length of cumulative observed list annotation...")
    # This length is the number of positions with possible missense sites that need to be searched
    # Not using transcript/transcript section size here because transcript/transcript section size
    # doesn't necessarily reflect the number of positions that need to be searched
    ht = ht.annotate(missense_list_len=ht.max_idx + 1)

    logger.info(
        "Splitting sections into two categories: list length < %i and list length >= %i...",
        missense_len_threshold,
        missense_len_threshold,
    )
    under_threshold = ht.aggregate(
        hl.agg.filter(
            ht.missense_list_len < missense_len_threshold,
            hl.agg.collect_as_set(ht[group_str]),
        )
    )
    over_threshold = ht.aggregate(
        hl.agg.filter(
            ht.missense_list_len >= missense_len_threshold,
            hl.agg.collect_as_set(ht[group_str]),
        )
    )
    logger.info(
        "Found %i sections under threshold and %i sections over threshold",
        len(under_threshold),
        len(over_threshold),
    )
<<<<<<< HEAD
=======
    # TODO: Re-evaluate if this check is necessary for v4
    if ttn_id in list(over_threshold):
        logger.warning(
            "TTN is present in input transcripts! It will need to be run separately."
        )
        over_threshold = list(over_threshold)
        over_threshold.remove(ttn_id)
        over_threshold = set(over_threshold)

>>>>>>> 52461a90
    if len(under_threshold) > 0:
        hl.experimental.write_expression(
            under_threshold,
            simul_sections_split_by_len_path(
                is_rescue=is_rescue,
                search_num=search_num,
                is_over_threshold=False,
            ),
            overwrite,
        )
    if len(over_threshold) > 0:
        hl.experimental.write_expression(
            over_threshold,
            simul_sections_split_by_len_path(
                is_rescue=is_rescue,
                search_num=search_num,
                is_over_threshold=True,
            ),
            overwrite,
        )


def get_sections_to_run(
    sections: List[str],
    is_rescue: bool,
    search_num: int,
    in_parallel: bool = True,
) -> List[str]:
    """
    Check if any transcripts/sections have been previously searched by searching for success TSV existence.

    .. note::
        This step needs to be run locally due to permissions involved with `parallel_file_exists`.

    :param List[str] sections: List of transcripts/transcript sections to check.
    :param search_num: Search iteration number
        (e.g., second round of searching for single break would be 2).
    :param is_rescue: Whether search is in rescue pathway.
    :param bool in_parallel: Whether to check if successful file exist in parallel.
        If True, must be run locally and not in Dataproc. Default is True.
    :return: List of transcripts/sections that didn't have success TSVs and therefore still need to be processed.
    """
    logger.info("Checking if any transcripts have already been searched...")
    success_file_path = simul_search_round_bucket_path(
        is_rescue=is_rescue,
        search_num=search_num,
        bucket_type="success_files",
    )
    section_success_map = {}
    sections_to_run = []
    for section in sections:
        section_success_map[section] = f"{success_file_path}/{section}.tsv"

    if in_parallel:
        # Use parallel_file_exists if in_parallel is set to True
        success_tsvs_exist = parallel_file_exists(list(section_success_map.values()))
        for section in sections:
            if not success_tsvs_exist[section_success_map[section]]:
                sections_to_run.append(section)
    else:
        # Otherwise, use `file_exists`
        for section in sections:
            if not file_exists(section_success_map[section]):
                sections_to_run.append(section)

    return sections_to_run


def calculate_window_chisq(
    max_idx: hl.expr.Int32Expression,
    i: hl.expr.Int32Expression,
    j: hl.expr.Int32Expression,
    cum_obs: hl.expr.ArrayExpression,
    cum_exp: hl.expr.ArrayExpression,
    total_oe: hl.expr.Float64Expression,
    min_num_exp_mis: hl.expr.Float64Expression,
) -> hl.expr.Float64Expression:
    """
    Calculate chi square significance value for each possible simultaneous breaks window.

    Used only when calculating simultaneous breaks.

    Chi square formula: 2 * (hl.log10(total_alt) - hl.log10(total_null))

    :param hl.expr.Int32Expression max_idx: Largest list index value.
    :param hl.expr.Int32Expression i: Smaller list index value corresponding to the smaller position of the two break window.
    :param hl.expr.Int32Expression j: Larger list index value corresponding to the larger position of the two break window.
    :param hl.expr.ArrayExpression cum_obs: List containing cumulative observed missense values.
    :param hl.expr.ArrayExpression cum_exp: List containing cumulative expected missense values.
    :param hl.expr.Float64Expression total_oe: Transcript/transcript section overall observed/expected (OE) missense ratio.
    :param hl.expr.Float64Expression min_num_exp_mis: Minimum expected missense value for all three windows defined by two possible
        simultaneous breaks.
    :return: Chi square significance value.
    """
    return hl.or_missing(
        # Return missing when breakpoints do not create 3 windows
        # (return missing when index is the smallest or largest position)
        (i != 0) & (j != max_idx) &
        # Return missing when any of the windows do not have the minimum
        # number of expected missense variants
        (cum_exp[i - 1] >= min_num_exp_mis)
        & ((cum_exp[j] - cum_exp[i - 1]) >= min_num_exp_mis)
        & ((cum_exp[-1] - cum_exp[j]) >= min_num_exp_mis),
        (
            2
            * (
                # Create alt distribution
                (
                    # Create alt distribution for section [start_pos, pos[i])
                    # The missense values for this section are the cumulative values at
                    # one index smaller than index i
                    get_dpois_expr(
                        cond_expr=True,
                        section_oe_expr=get_obs_exp_expr(
                            True,
                            cum_obs[i - 1],
                            hl.max(cum_exp[i - 1], 1e-09),
                        ),
                        obs_expr=cum_obs[i - 1],
                        exp_expr=hl.max(cum_exp[i - 1], 1e-09),
                    )
                    # Create alt distribution for section [pos[i], pos[j]]
                    # The missense values for this section are the cumulative values at index j
                    # minus the cumulative values at index i -1
                    + get_dpois_expr(
                        cond_expr=True,
                        section_oe_expr=get_obs_exp_expr(
                            True,
                            (cum_obs[j] - cum_obs[i - 1]),
                            hl.max(cum_exp[j] - cum_exp[i - 1], 1e-09),
                        ),
                        obs_expr=cum_obs[j] - cum_obs[i - 1],
                        exp_expr=hl.max(cum_exp[j] - cum_exp[i - 1], 1e-09),
                    )
                    # Create alt distribution for section (pos[j], end_pos]
                    # The missense values for this section are the cumulative values at the last index
                    # minus the cumulative values at index j
                    + get_dpois_expr(
                        cond_expr=True,
                        section_oe_expr=get_obs_exp_expr(
                            True,
                            (cum_obs[-1] - cum_obs[j]),
                            hl.max(cum_exp[-1] - cum_exp[j], 1e-09),
                        ),
                        obs_expr=cum_obs[-1] - cum_obs[j],
                        exp_expr=hl.max(cum_exp[-1] - cum_exp[j], 1e-09),
                    )
                )
                # Create null distribution
                - (
                    get_dpois_expr(
                        cond_expr=True,
                        section_oe_expr=total_oe,
                        obs_expr=cum_obs[i - 1],
                        exp_expr=hl.max(cum_exp[i - 1], 1e-09),
                    )
                    + get_dpois_expr(
                        cond_expr=True,
                        section_oe_expr=total_oe,
                        obs_expr=cum_obs[j] - cum_obs[i - 1],
                        exp_expr=hl.max(cum_exp[j] - cum_exp[i - 1], 1e-09),
                    )
                    + get_dpois_expr(
                        cond_expr=True,
                        section_oe_expr=total_oe,
                        obs_expr=cum_obs[-1] - cum_obs[j],
                        exp_expr=hl.max(cum_exp[-1] - cum_exp[j], 1e-09),
                    )
                )
            )
        ),
    )


def search_for_two_breaks(
    group_ht: hl.Table,
    count: int,
    chisq_threshold: float = 9.2,
    min_num_exp_mis: float = 10,
    min_chisq_threshold: float = 7.4,
    save_chisq_ht: bool = False,
) -> hl.Table:
    """
    Search for transcripts/transcript sections with simultaneous breaks.

    This function searches for breaks for all possible window sizes that exceed a minimum threshold of expected missense variants.

    :param group_ht: Input Table aggregated by transcript/transcript section with lists of cumulative observed
        and expected missense values. HT is filtered to contain only transcript/sections without
        a single significant breakpoint.
    :param count: Which transcript or transcript section group is being run (based on counter generated in `main`).
    :param chisq_threshold:  Chi-square significance threshold. Default is 9.2.
        This value corresponds to a p-value of 0.01 with 2 degrees of freedom.
        (https://www.itl.nist.gov/div898/handbook/eda/section3/eda3674.htm)
        Default value used in ExAC was 13.8, which corresponds to a p-value of 0.001.
    :param min_num_exp_mis: Minimum expected missense value for all three windows defined by two possible
        simultaneous breaks.
    :param min_chisq_threshold: Minimum chi square value to emit from search.
        Default is 7.4, which corresponds to a p-value of 0.025 with 2 degrees of freedom.
    :param save_chisq_ht: Whether to save HT with chi square values annotated for every locus
        (as long as chi square value is >= min_chisq_threshold).
        This saves a lot of extra data and should only occur during the initial search round.
        Default is False.
    :return: Table filtered to transcript/sections with significant simultaneous breakpoints
        and annotated with breakpoint information.
    """
    # Create ArrayExpression of StructExpressions that stores each
    # pair of positions (window breakpoints) and their corresponding chi square value
    break_values_expr = hl.range(
        group_ht.start_idx.i_start, group_ht.i_max_idx
    ).flatmap(
        lambda i: hl.range(group_ht.start_idx.j_start, group_ht.j_max_idx).map(
            lambda j: hl.struct(
                i=i,
                j=j,
                chisq=hl.nanmax(
                    calculate_window_chisq(
                        group_ht.max_idx,
                        i,
                        j,
                        group_ht.cum_obs,
                        group_ht.cum_exp,
                        group_ht.total_oe,
                        min_num_exp_mis,
                    ),
                    -1,
                ),
            )
        )
    )
    # Filter ArrayExpression to only keep chi square values that are at least
    # some minimum value (to shorten this array and save on storage)
    break_values_expr = break_values_expr.filter(
        lambda x: x.chisq >= min_chisq_threshold
    )
    group_ht = group_ht.annotate(break_values=break_values_expr)
    # Extract the positions with the maximum chi square value (the "best" break)
    group_ht = group_ht.annotate(
        best_break=group_ht.break_values.fold(
            lambda x, y: hl.if_else(x.chisq >= y.chisq, x, y),
            hl.struct(i=-1, j=-1, chisq=-99),
        )
    )
    group_ht = group_ht.transmute(
        max_chisq=group_ht.best_break.chisq,
        # Adjust breakpoint inclusive/exclusiveness to be consistent with single break breakpoints, i.e.
        # so that the breakpoint site itself is the last site in the left subsection. Thus, the resulting
        # subsections will be divided as follows:
        # [section_start, first_break_pos] (first_break_pos, second_break_pos] (second_break_pos, section_end]
        breakpoints=(
            group_ht.positions[group_ht.best_break.i] - 1,
            group_ht.positions[group_ht.best_break.j],
        ),
    )
    if save_chisq_ht:
        group_ht = group_ht.checkpoint(
            f"{SIMUL_BREAK_TEMP_PATH}/dataproc_temp_chisq_group{count}.ht",
            overwrite=True,
        )
    else:
        group_ht = group_ht.checkpoint(
            f"{TEMP_PATH_WITH_FAST_DEL}/dataproc_temp_chisq_group{count}.ht",
            overwrite=True,
        )
    # Remove rows with maximum chi square values below the threshold
    group_ht = group_ht.filter(group_ht.max_chisq >= chisq_threshold)
    return group_ht


def process_section_group(
    ht_path: str,
    section_group: List[str],
    count: int,
    is_rescue: bool,
    search_num: int,
    over_threshold: bool,
    output_ht_path: str,
    output_n_partitions: int = 10,
    chisq_threshold: float = 9.2,
    min_num_exp_mis: float = 10,
    split_list_len: int = 500,
    read_if_exists: bool = False,
    save_chisq_ht: bool = False,
) -> None:
    """
    Run two simultaneous breaks search on a group of transcripts or transcript sections.

    Designed for use with Hail Batch.

    :param ht_path: Path to input Table (Table written using `group_no_single_break_found_ht`).
    :param section_group: List of transcripts or transcript sections to process.
    :param count: Which transcript or transcript section group is being run (based on counter generated in `main`).
    :param is_rescue: Whether to return path to HT created in rescue pathway.
    :param search_num: Search iteration number
        (e.g., second round of searching for single break would be 2).
    :param over_threshold: Whether input transcript/sections have more
        possible missense sites than threshold specified in `run_simultaneous_breaks`.
    :param output_ht_path: Path to output results Table.
    :param output_n_partitions: Desired number of partitions for output Table.
        Default is 10.
    :param chisq_threshold: Chi-square significance threshold. Default is 9.2.
        This value corresponds to a p-value of 0.01 with 2 degrees of freedom.
        (https://www.itl.nist.gov/div898/handbook/eda/section3/eda3674.htm)
        Default value used in ExAC was 13.8, which corresponds to a p-value of 0.001.
    :param min_num_exp_mis: Minimum expected missense value for all three windows defined by two possible
        simultaneous breaks.
    :param split_list_len: Max length to divide transcript/sections observed or expected missense and position lists into.
        E.g., if split_list_len is 500, and the list lengths are 998, then the transcript/section will be
        split into two rows with lists of length 500 and 498.
        Only used if over_threshold is True. Default is 500.
    :param read_if_exists: Whether to read temporary Table if it already exists rather than overwrite.
        Only applies to Table that is input to `search_for_two_breaks`
        (`f"{temp_ht_path}/{transcript_group[0]}_prep.ht"`).
        Default is False.
    :param save_chisq_ht: Whether to save HT with chi square values annotated for every locus
        (as long as chi square value is >= min_chisq_threshold).
        This saves a lot of extra data and should only occur during the initial search round.
        Default is False.
    :return: None; processes Table and writes to path. Also writes success TSV to path.
    """
    ht = hl.read_table(ht_path)
    ht = ht.filter(hl.literal(section_group).contains(ht.section))

    if over_threshold:
        # If transcript/sections longer than threshold, split into multiple rows
        # Each row conducts an independent search within a non-overlapping portion of the transcript/section
        # E.g., if a transcript has 1003 possible missense sites, and the `split_list_len` is 500,
        # then this section will split that transcript into 9 rows, with the following windows:
        # [i_start=0, j_start=0], [i_start=0, j_start=500], [i_start=0, j_start=1000],
        # [i_start=500, j_start=0], [i_start=500, j_start=500], [i_start=500, j_start=1000],
        # [i_start=1000, j_start=0], [i_start=1000, j_start=500], [i_start=1000, j_start=1000]
        # The only windows that should be kept and processed are:
        # [i_start=0, j_start=0], [i_start=0, j_start=500], [i_start=0, j_start=1000],
        # [i_start=500, j_start=500], [i_start=500, j_start=1000], [i_start=1000, j_start=1000]
        ht = ht.annotate(
            start_idx=hl.flatmap(
                lambda i: hl.map(
                    lambda j: hl.struct(i_start=i, j_start=j),
                    hl.range(0, ht.max_idx + 1, split_list_len),
                ),
                hl.range(0, ht.max_idx + 1, split_list_len),
            )
        )
        # Remove entries in `start_idx` struct where j_start is smaller than i_start
        ht = ht.annotate(
            start_idx=hl.filter(lambda x: x.j_start >= x.i_start, ht.start_idx)
        )
        ht = ht.explode("start_idx")
        ht = ht.annotate(i=ht.start_idx.i_start, j=ht.start_idx.j_start)
        ht = ht._key_by_assert_sorted("section", "i", "j")
        ht = ht.annotate(
            # NOTE: i_max_idx needs to be adjusted here to be one smaller than the max
            # This is because we don't need to check the situation where i is the last index in a list
            # For example, if the section has 1003 possible missense sites,
            # (1002 is the largest list index)
            # we don't need to check the scenario where i = 1002
            i_max_idx=hl.min(ht.i + split_list_len, ht.max_idx) - 1,
            j_max_idx=hl.min(ht.j + split_list_len, ht.max_idx),
        )
        # Adjust j_start in rows where j_start is the same as i_start
        ht = ht.annotate(
            start_idx=ht.start_idx.annotate(
                j_start=hl.if_else(
                    ht.start_idx.i_start == ht.start_idx.j_start,
                    ht.start_idx.j_start + 1,
                    ht.start_idx.j_start,
                ),
            ),
        )
        n_rows = ht.count()
        # NOTE: added repartition here because repartioning on read did not
        # keep the desired number of partitions
        # (would sometimes repartition to a lower number of partitions)
        ht = ht.repartition(n_rows)
        prep_path = simul_search_round_bucket_path(
            is_rescue=is_rescue,
            search_num=search_num,
            bucket_type="prep",
        )
        ht = ht.checkpoint(
            f"{prep_path}/{section_group[0]}.ht",
            overwrite=not read_if_exists,
            _read_if_exists=read_if_exists,
        )
    else:
        # Add start_idx struct with i_start, j_start, i_max_idx, j_max_idx annotations
        # (these are expected by `search_for_two_breaks`)
        ht = ht.annotate(
            start_idx=hl.struct(i_start=0, j_start=1),
            # Adjusting i_max_idx here to be ht.max_idx - 1 (see note above)
            i_max_idx=ht.max_idx - 1,
            j_max_idx=ht.max_idx,
        )

    # Search for two simultaneous breaks
    ht = search_for_two_breaks(
        group_ht=ht,
        count=count,
        chisq_threshold=chisq_threshold,
        min_num_exp_mis=min_num_exp_mis,
        save_chisq_ht=save_chisq_ht,
    )

    # If over threshold, checkpoint HT and check if there were any breaks
    if over_threshold:
        raw_path = simul_search_round_bucket_path(
            is_rescue=is_rescue,
            search_num=search_num,
            bucket_type="raw_results",
        )
        ht = ht.checkpoint(f"{raw_path}/{section_group[0]}.ht", overwrite=True)
        # If any rows had a significant breakpoint,
        # find the one "best" breakpoint (breakpoint with largest chi square value)
        if ht.count() > 0:
            ht = get_max_chisq_per_group(ht, "section", "max_chisq")
            ht = ht.filter(ht.max_chisq == ht.section_max_chisq)

    ht = ht.annotate_globals(chisq_threshold=chisq_threshold)
    ht = ht.naive_coalesce(output_n_partitions)
    # TODO: Restructure ht to match locus-level formats from single breaks
    ht.write(output_ht_path, overwrite=True)
    # TODO: Consider whether we want to write out temp information on chisq values for each potential break combination
    #   like in single breaks

    success_tsvs_path = simul_search_round_bucket_path(
        is_rescue=is_rescue,
        search_num=search_num,
        bucket_type="success_files",
    )
    for section in section_group:
        tsv_path = f"{success_tsvs_path}/{section}.tsv"
        with hl.hadoop_open(tsv_path, "w") as o:
            o.write(f"{section}\n")<|MERGE_RESOLUTION|>--- conflicted
+++ resolved
@@ -132,18 +132,7 @@
         len(under_threshold),
         len(over_threshold),
     )
-<<<<<<< HEAD
-=======
-    # TODO: Re-evaluate if this check is necessary for v4
-    if ttn_id in list(over_threshold):
-        logger.warning(
-            "TTN is present in input transcripts! It will need to be run separately."
-        )
-        over_threshold = list(over_threshold)
-        over_threshold.remove(ttn_id)
-        over_threshold = set(over_threshold)
-
->>>>>>> 52461a90
+
     if len(under_threshold) > 0:
         hl.experimental.write_expression(
             under_threshold,
