--- conflicted
+++ resolved
@@ -575,9 +575,6 @@
     logger.info("Computing fitted score...")
     ht = ht.annotate(fitted_score=intercept + combined_annot_expr)
 
-    # Get total number of gnomAD variants
-    gnomad_var_count = gnomad_fitted_score.ht().count()
-
     logger.info("Aggregating gnomAD fitted scores...")
     if not file_exists(gnomad_fitted_score_group.path):
         aggregate_gnomad_fitted_scores()
@@ -585,15 +582,13 @@
     scores = gnomad_ht.aggregate(hl.sorted(hl.agg.collect(gnomad_ht.fitted_score)))
     scores_len = len(scores)
 
+    # Get total number of gnomAD common variants
+    gnomad_var_count = gnomad_fitted_score.ht().count()
+
     logger.info("Getting n_less annotation...")
     # Annotate HT with sorted array of gnomAD fitted scores
     ht = ht.annotate(gnomad_scores=scores)
 
-<<<<<<< HEAD
-=======
-    # Get total number of gnomAD common variants
-    gnomad_var_count = gnomad_fitted_score.ht().count()
->>>>>>> 2ef9bb02
     # Search all gnomAD scores to find first score that is
     # greater than or equal to score to be annotated
     # `binary_search` will return the index of the first gnomAD fitted score that
