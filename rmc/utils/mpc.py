--- conflicted
+++ resolved
@@ -33,12 +33,7 @@
     mpc_release,
     mpc_release_dedup,
 )
-<<<<<<< HEAD
-from rmc.utils.generic import get_aa_map, get_constraint_transcripts, process_vep
-from rmc.utils.missense_badness import annotate_and_filter_codons, get_oe_annotation
-=======
 from rmc.utils.generic import get_aa_map
->>>>>>> ca57128b
 
 logging.basicConfig(
     format="%(asctime)s (%(name)s %(lineno)s): %(message)s",
