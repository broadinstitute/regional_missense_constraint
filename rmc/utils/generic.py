import logging
from typing import Dict, List, Set, Tuple

import hail as hl
from gnomad.resources.grch37.gnomad import coverage, public_release
from gnomad.resources.grch37.reference_data import vep_context
from gnomad.resources.resource_utils import DataException
from gnomad.utils.constraint import (
    annotate_exploded_vep_for_constraint_groupings,
    annotate_with_mu,
    build_models,
)
from gnomad.utils.file_utils import file_exists
from gnomad.utils.filtering import filter_to_clinvar_pathogenic
from gnomad.utils.vep import (
    CSQ_NON_CODING,
    add_most_severe_csq_to_tc_within_vep_root,
    filter_vep_to_canonical_transcripts,
)
from gnomad_constraint.utils.constraint import prepare_ht_for_constraint_calculations

from rmc.resources.basics import (
    ACID_NAMES_PATH,
    CODON_TABLE_PATH,
    TEMP_PATH_WITH_FAST_DEL,
)
from rmc.resources.gnomad import constraint_ht, mutation_rate
from rmc.resources.reference_data import (
    autism_de_novo_2022_tsv_path,
    clinvar,
    clinvar_plp_mis_haplo,
    clinvar_plp_mis_triplo,
    dosage_ht,
    dosage_tsv_path,
    haplo_genes_path,
    ndd_de_novo,
    ndd_de_novo_2020_tsv_path,
    triplo_genes_path,
)
from rmc.resources.resource_utils import MISSENSE
from rmc.resources.rmc import DIVERGENCE_SCORES_TSV_PATH, MUTATION_RATE_TABLE_PATH

logging.basicConfig(
    format="%(asctime)s (%(name)s %(lineno)s): %(message)s",
    datefmt="%m/%d/%Y %I:%M:%S %p",
)
logger = logging.getLogger("regional_missense_constraint_generic")
logger.setLevel(logging.INFO)


####################################################################################
## ExAC mutational model-related utils
####################################################################################
def get_mutation_rate() -> Dict[str, Tuple[str, float]]:
    """
    Read in mutation rate table and store as dict.

    :return: Dictionary of mutation rate information (key: context, value: (alt, mu_snp)).
    :rtype: Dict[str, Tuple[str, float]].
    """
    mu = {}
    # from    n_kmer  p_any_snp_given_kmer    mu_kmer to      count_snp       p_snp_given_kmer        mu_snp
    with hl.hadoop_open(MUTATION_RATE_TABLE_PATH) as m:
        for line in m:
            context, _, _, _, new_kmer, _, _, mu_snp = line.strip().split("\t")
            mu[context] = (new_kmer[1], mu_snp)
    return mu


def get_divergence_scores() -> Dict[str, float]:
    """
    Read in divergence score file and store as dict (key: transcript, value: score).

    :return: Divergence score dict.
    :rtype: Dict[str, float]
    """
    div_scores = {}
    with hl.hadoop_open(DIVERGENCE_SCORES_TSV_PATH) as d:
        d.readline()
        for line in d:
            transcript, score = line.strip().split("\t")
            try:
                div_scores[transcript.split(".")[0]] = float(score)
            except ValueError:
                continue
    return div_scores


####################################################################################
## Codon and amino acid utils
####################################################################################
def get_codon_lookup() -> hl.expr.DictExpression:
    """
    Read in codon lookup table and return as dictionary (key: codon, value: amino acid).

    .. note::
        This is only necessary for testing on ExAC and should be replaced with VEP annotations.

    :return: DictExpression of codon translation.
    """
    codon_lookup = {}
    with hl.hadoop_open(CODON_TABLE_PATH) as c:
        c.readline()
        for line in c:
            line = line.strip().split()
            codon_lookup[line[0]] = line[1]
    return hl.literal(codon_lookup)


def get_aa_map() -> Dict[str, str]:
    """
    Create dictionary mapping amino acid 1 letter name to 3 letter name.

    :return: Dictionary mapping amino acid 1 letter name (key) to 3 letter name (value).
    """
    aa_map = {}
    with hl.hadoop_open(ACID_NAMES_PATH) as a:
        a.readline()
        for line in a:
            line = line.strip().split("\t")
            aa_map[line[2]] = line[1]
    return aa_map


def annotate_and_filter_codons(ht: hl.Table) -> hl.Table:
    """
    Remove non-coding loci and keep informative codons only.

    Split codon annotation to annotate reference and alternate amino acids, then
    remove rows with unknown amino acids.

    Additionally remove rows that are annotated as 'coding_sequence_variant',
    as these variants have either undefined or uninformative codon annotations
    (NA or codon with Ns, e.g. nnG/nnT).

    'coding_sequence_variant' defined as: 'A sequence variant that changes the coding sequence'
    https://m.ensembl.org/info/genome/variation/prediction/predicted_data.html

    :param hl.Table ht: Input Table.
    :return: Table with informative codons only.
    """
    logger.info("Removing non-coding loci from HT...")
    non_coding_csq = hl.literal(CSQ_NON_CODING)
    ht = ht.filter(~non_coding_csq.contains(ht.most_severe_consequence))

    logger.info("Filtering to lines with expected codon annotations...")
    # Codons are in this format: NNN/NNN, so expected length is 7
    ht = ht.filter((hl.is_defined(ht.codons)) & (hl.len(ht.codons) == 7))
    codon_map = get_codon_lookup()
    ht = ht.annotate(
        ref=ht.codons.split("/")[0].upper(),
        alt=ht.codons.split("/")[1].upper(),
    )
    ht = ht.annotate(
        ref=codon_map.get(ht.ref, "Unk"),
        alt=codon_map.get(ht.alt, "Unk"),
    )
    # Remove any lines with "Unk" (unknown amino acids)
    return ht.filter((ht.ref != "Unk") & (ht.alt != "Unk"))


####################################################################################
## Reference genome processing-related utils
####################################################################################
def process_context_ht(
    filter_to_missense: bool = True,
    missense_str: str = MISSENSE,
    add_annotations: bool = True,
) -> hl.Table:
    """
    Prepare context HT (SNPs only, annotated with VEP) for regional missense constraint calculations.

    Filter to missense variants in canonical protein coding transcripts.
    Also annotate with probability of mutation for each variant, CpG status, and methylation level.

    :param bool filter_to_missense: Whether to filter Table to missense variants only. Default is True.
    :param bool add_annotations: Whether to add ref, alt, methylation_level, exome_coverage, cpg, transition,
        and mutation_type annotations. Default is True.
    :return: Context HT filtered to canonical transcripts and optionally filtered to missense variants with
        mutation rate, CpG status, and methylation level annotations.
    :rtype: hl.Table
    """
    logger.info("Reading in SNPs-only, VEP-annotated context ht...")
    ht = vep_context.ht().select_globals()

    logger.info(
        "Filtering to canonical transcripts and annotating with most severe"
        " consequence...",
    )
    if filter_to_missense:
        ht = process_vep(ht, filter_csq=True, csq=missense_str)
    else:
        ht = process_vep(ht)

    if add_annotations:
        # `prepare_ht_for_constraint_calculations` annotates HT with:
        # ref, alt, methylation_level, exome_coverage, cpg, transition, mutation_type
        # NOTE: `mutation_type` was initially named `variant_type`, but this
        # field was renamed because `variant_type` refers to a different piece of
        # information in the gnomad_methods repo
        # See docstring for `annotate_mutation_type` for more details
        ht = prepare_ht_for_constraint_calculations(ht)

        logger.info("Annotating with mutation rate...")
        # Mutation rate HT is keyed by context, ref, alt, methylation level
        mu_ht = mutation_rate.ht().select("mu_snp")
        ht, grouping = annotate_exploded_vep_for_constraint_groupings(ht)
        ht = ht.select(
            "context",
            "ref",
            "alt",
            "methylation_level",
            "exome_coverage",
            "cpg",
            "transition",
            "mutation_type",
            *grouping,
        )
        return annotate_with_mu(ht, mu_ht)
    return ht


def get_aa_from_context(
    overwrite_temp: bool,
    keep_transcripts: Set[str] = None,
    n_partitions: int = 10000,
) -> hl.Table:
    """
    Extract amino acid information from VEP context HT.

    :param overwrite_temp: Whether to overwrite temporary data.
        If False, will read existing temp data rather than overwriting.
        If True, will overwrite temp data.
    :param keep_transcripts: Desired set of transcripts to keep from the context HT.
        If set, function will filter to keep these trancripts only.
        Default is None.
    :param n_partitions: Desired number of partitions for context HT after filtering.
        Default is 10,000.
    :return: VEP context HT filtered to keep only transcript ID, protein number, and amino acid information.
    """
    logger.info(
        "Reading in VEP context HT and filtering to coding effects in non-outlier"
        " canonical transcripts..."
    )
    # Drop globals and select only VEP transcript consequences field
    ht = process_context_ht(
        filter_to_missense=False, add_annotations=False
    ).select_globals()
    ht = ht.select("transcript_consequences")
    ht = ht.filter(
        ~hl.literal(CSQ_NON_CODING).contains(
            ht.transcript_consequences.most_severe_consequence
        )
    )
    # Unnest annotations from context HT
    ht = ht.transmute(
        transcript=ht.transcript_consequences.transcript_id,
        aa_start_num=ht.transcript_consequences.protein_start,
        aa_end_num=ht.transcript_consequences.protein_end,
        amino_acids=ht.transcript_consequences.amino_acids,
    )

    if keep_transcripts:
        logger.info("Filtering to desired transcripts only...")
        ht = ht.filter(hl.literal(keep_transcripts).contains(ht.transcript))

    ht = ht.naive_coalesce(n_partitions)
    ht = ht.checkpoint(
        f"{TEMP_PATH_WITH_FAST_DEL}/rmc/vep_amino_acids.ht",
        _read_if_exists=not overwrite_temp,
        overwrite=overwrite_temp,
    )
    return ht


def get_ref_aa(
    ht: hl.Table,
    overwrite_temp: bool,
    extra_aa_map: Dict[str, str] = {"*": "Ter", "U": "Sec"},
    aa_to_remove: Set[str] = {"X"},
) -> hl.Table:
    """
    Filter input HT to keep only reference amino acid information.

    :param ht: Input Table. Should be HT output from `get_aa_from_context`.
    :param overwrite_temp: Whether to overwrite temporary data.
        If False, will read existing temp data rather than overwriting.
        If True, will overwrite temp data.
    :param extra_aa_map: Dictionary mapping any amino acid one letter codes to three letter codes.
        Designed to capture any amino acids not present in `ACID_NAMES_PATH`.
        Default is {"*": "Ter", "U": "Sec"}.
    :param aa_to_remove: Any amino acid one letter codes to remove. Default is {"X"}.
    :return: HT with one reference amino acid annotated per locus/transcript.
    """
    logger.info("Mapping amino acid one letter codes to three letter codes...")
    aa_map = get_aa_map()
    # Add any extra mappings into amino acid mapping dict
    if extra_aa_map:
        aa_map.update(extra_aa_map)
    aa_map = hl.literal(aa_map)
    ht = ht.annotate(ref_aa_1_letter=ht.amino_acids.split("/")[0])
    ht = ht.annotate(ref_aa=aa_map.get(ht.ref_aa_1_letter, ht.ref_aa_1_letter))
    if aa_to_remove:
        ht = ht.filter(~hl.literal(aa_to_remove).contains(ht.ref_aa))

    # Select fields and checkpoint
    ht = ht.select("ref_aa", "aa_start_num", "aa_end_num", "transcript")
    ht = ht.checkpoint(
        f"{TEMP_PATH_WITH_FAST_DEL}/rmc/ref_amino_acids.ht",
        _read_if_exists=not overwrite_temp,
        overwrite=overwrite_temp,
    )

    # Check if there are any ref amino acids in HT that aren't in `aa_map`
    ref_aa_check = ht.aggregate(hl.agg.collect_as_set(ht.ref_aa))
    ref_aa_check = ref_aa_check.difference(set(hl.eval(aa_map).values()))
    if len(ref_aa_check) != 0:
        logger.warning(
            "The following reference amino acids were not mapped to three letter"
            " codes: %s",
            ref_aa_check,
        )

    # Double check that protein start always equals protein end
    protein_num_check_he_path = f"{TEMP_PATH_WITH_FAST_DEL}/protein_num_count.he"
    if overwrite_temp:
        # Will always overwrite protein num check if overwrite_temp is set
        # even if file already exists
        protein_num_check = ht.aggregate(
            hl.agg.count_where(ht.aa_start_num != ht.aa_end_num)
        )
        hl.experimental.write_expression(
            protein_num_check, protein_num_check_he_path, overwrite=True
        )

    protein_num_check = hl.eval(
        hl.experimental.read_expresion(protein_num_check_he_path)
    )
    if protein_num_check != 0:
        raise DataException(
            f"{protein_num_check} sites had different amino acid numbers at start and end --"
            " please double check!"
        )
    # Reformat reference AA to have both the 3 letter code and number
    ht = ht.annotate(
        ref_aa=hl.or_missing(
            hl.is_defined(ht.ref_aa) & hl.is_defined(ht.aa_start_num),
            hl.format("%s%s", ht.ref_aa, ht.aa_start_num),
        )
    )

    # Collect by key to collapse AA per locus
    ht = ht.key_by("locus", "transcript").drop("alleles", "aa_start_num", "aa_end_num")
    ht = ht.collect_by_key(name="aa_info")
    ht = ht.checkpoint(
        f"{TEMP_PATH_WITH_FAST_DEL}/rmc/ref_aa_collected.ht",
        _read_if_exists=not overwrite_temp,
        overwrite=overwrite_temp,
    )

<<<<<<< HEAD
    # Check to see if AA info is defined for all alleles associated with a locus/transcript
    missing_aa_check_he_path = f"{TEMP_PATH_WITH_FAST_DEL}/missing_aa_check.he"
    if overwrite_temp:
        ht = ht.annotate(
            all_aa_def=hl.all(hl.map(lambda x: hl.is_missing(x.ref_aa), ht.aa_info))
        )
        missing_aa_check = ht.aggregate(hl.agg.count_where(~ht.all_aa_def))
        missing_aa_check = hl.experimental.write_expression(
            missing_aa_check, missing_aa_check_he_path, overwrite=True
        )

    missing_aa_check = hl.eval(
        hl.experimental.read_expression(missing_aa_check_he_path)
=======
    # Check to see if AA info is defined for all alleles associated with a locus-transcript combination
    ht = ht.annotate(
        all_aa_def=hl.all(hl.map(lambda x: hl.is_defined(x.ref_aa), ht.aa_info))
>>>>>>> 14f61b8c
    )
    if missing_aa_check != 0:
        logger.warning(
            "%i locus-transcript combinations had missing AA info for at least 1 allele!"
        )
    return ht.transmute(ref_aa=ht.aa_info[0].ref_aa)


def get_gnomad_public_release(
    gnomad_data_type: str = "exomes", adj_freq_index: int = 0
) -> hl.Table:
    """
    Return gnomAD public sites Table annotated with coverage.

    Also filters HT to fields required by `keep_criteria`:
        - ac
        - af
        - filters
        - gnomad_coverage

    :param gnomad_data_type: gnomAD data type. Used to retrieve public release and coverage resources.
        Must be one of "exomes" or "genomes" (check is done within `public_release`).
        Default is "exomes".
    :param adj_freq_index: Index of array that contains allele frequency information calculated on
        high quality (adj) genotypes across genetic ancestry groups. Default is 0.
    :return: gnomAD public sites HT annotated with coverage and filtered to select fields.
    """
    gnomad = public_release(gnomad_data_type).ht().select_globals()
    gnomad_cov = coverage(gnomad_data_type).ht()
    return gnomad.select(
        "filters",
        ac=gnomad.freq[adj_freq_index].AC,
        af=gnomad.freq[adj_freq_index].AF,
        gnomad_coverage=gnomad_cov[gnomad.locus].median,
    )


def filter_context_using_gnomad(
    context_ht: hl.Table,
    gnomad_data_type: str = "exomes",
    adj_freq_index: int = 0,
    cov_threshold: int = 0,
) -> hl.Table:
    """
    Filter VEP context Table to sites that aren't seen in gnomAD or are rare in gnomAD.

    :param context_ht: VEP context Table.
    :param gnomad_data_type: gnomAD data type. Used to retrieve public release and coverage resources.
        Must be one of "exomes" or "genomes" (check is done within `public_release`).
        Default is "exomes".
    :param adj_freq_index: Index of array that contains allele frequency information calculated on
        high quality (adj) genotypes across genetic ancestry groups. Default is 0.
    :param cov_threshold: Remove variants at or below this median coverage threshold. Default is 0.
    :return: Filtered VEP context Table.
    """
    gnomad = get_gnomad_public_release(gnomad_data_type, adj_freq_index)

    # Filter to sites not seen in gnomAD or to rare sites in gnomAD
    gnomad_join = gnomad[context_ht.key]
    context_ht = context_ht.filter(
        hl.is_missing(gnomad_join)
        | keep_criteria(
            gnomad_join.ac,
            gnomad_join.af,
            gnomad_join.filters,
            gnomad_join.gnomad_coverage,
            cov_threshold=cov_threshold,
        )
    )
    return context_ht


def get_annotations_from_context_ht_vep(
    ht: hl.Table, annotations: List[str] = ["polyphen", "sift"]
) -> hl.Table:
    """
    Get desired annotations from context Table's VEP annotation and annotate/filter to informative amino acids.

    Function will get 'codons', 'most_severe_consequence', and 'transcript' annotations by default.
    Additional annotations should be specified using `annotations`.

    :param hl.Table ht: Input VEP context Table.
    :param List[str] annotations: Additional annotations to extract from context HT's VEP field.
        Default is ["polyphen", "sift"].
    :return: VEP context Table with rows filtered to remove loci that are non-coding and retain only those with informative amino acids
        and columns filtered to keep only specified annotations.
    """
    annot_expr = {
        "codons": ht.transcript_consequences.codons,
        "most_severe_consequence": ht.transcript_consequences.most_severe_consequence,
        "transcript": ht.transcript_consequences.transcript_id,
    }
    if "polyphen" in annotations:
        annot_expr["polyphen"] = hl.struct(
            prediction=ht.transcript_consequences.polyphen_prediction,
            score=ht.transcript_consequences.polyphen_score,
        )
    if "sift" in annotations:
        annot_expr["sift"] = hl.struct(
            prediction=ht.transcript_consequences.sift_prediction,
            score=ht.transcript_consequences.sift_score,
        )
    ht = ht.annotate(**annot_expr)
    annotations.extend(["codons", "most_severe_consequence", "transcript"])
    ht = ht.select(*annotations)
    return annotate_and_filter_codons(ht)


# def filter_context_to_transcript_cds(
#     context_ht: hl.Table, transcripts: hl.expr.SetExpression
# ) -> hl.Table:
#     """
#     Filter VEP context Table to coding sites in the input transcripts.

#     :param hl.Table context_ht: VEP context Table.
#     :param hl.expr.SetExpression transcripts: Transcripts to filter to.
#     :return: VEP context Table with rows filtered to only coding sites in the input transcripts.
#     """
#     # Get coordinate intervals of coding sequences of transcripts
#     cds_ht = transcript_cds.ht()
#     filter_intervals = cds_ht.aggregate(
#         hl.agg.filter(
#             transcripts.contains(cds_ht.transcript),
#             hl.agg.collect(cds_ht.interval),
#         ),
#         _localize=False,
#     )
#     # Filter context HT to sites in these intervals
#     return hl.filter_intervals(context_ht, filter_intervals)


####################################################################################
## Observed and expected-related utils
####################################################################################
# def get_exome_bases() -> int:
#     """
#     Get number of bases in the exome.

#     Read in context HT (containing all coding bases in the genome), remove outlier transcripts, and filter to median coverage >= 5.

#     :return: Number of bases in the exome.
#     :rtype: int
#     """
#     logger.info("Reading in SNPs-only, VEP-annotated context ht...")
#     ht = vep_context.ht()

#     logger.info("Filtering to canonical transcripts...")
#     ht = filter_vep_to_canonical_transcripts(ht, vep_root="vep", filter_empty_csq=True)

#     logger.info("Removing outlier transcripts...")
#     outlier_transcripts = get_constraint_transcripts(outlier=True)
#     ht = ht.transmute(transcript_consequences=ht.vep.transcript_consequences)
#     ht = ht.explode(ht.transcript_consequences)
#     ht = ht.filter(
#         ~outlier_transcripts.contains(ht.transcript_consequences.transcript_id)
#     )

#     logger.info(
#         "Collecting context HT by key (to make sure each locus only gets counted once)..."
#     )
#     ht = ht.key_by("locus").collect_by_key()

#     logger.info("Removing positions with median coverage < 5...")
#     # Taking just the first value since the coverage should be the same for all entries at a locus
#     ht = ht.filter(ht.values[0].coverage.exomes.median >= 5)
#     ht = ht.select()
#     return ht.count()


def keep_criteria(
    ac_expr: hl.expr.Int32Expression,
    af_expr: hl.expr.Float64Expression,
    filters_expr: hl.expr.SetExpression,
    cov_expr: hl.expr.Int32Expression,
    af_threshold: float = 0.001,
    cov_threshold: int = 0,
    filter_to_rare: bool = True,
) -> hl.expr.BooleanExpression:
    """
    Return Boolean expression to filter variants in input Table.

    Default values will filter to rare variants (AC > 0, AF < 0.001) that pass filters and have median coverage greater than 0.

    :param ac_expr: Allele count (AC) Int32Expression.
    :param af_expr: Allele frequency (AF) Float64Expression.
    :param filters_expr: Filters SetExpression.
    :param cov_expr: gnomAD median coverage Int32Expression.
    :param af_threshold: AF threshold used for filtering variants in combination with `filter_to_rare`. Default is 0.001.
    :param cov_threshold: Remove rows at or below this median coverage threshold. Default is 0.
    :param filter_to_rare: Whether to filter to keep rare variants only.
        If True, only variants with AF < `af_threshold` will be kept.
        If False, only variants with AF >= `af_threshold` will be kept.
        Default is True.
    :return: Boolean expression used to filter variants.
    """
    af_filter_expr = (
        (af_expr < af_threshold) if filter_to_rare else (af_expr >= af_threshold)
    )
    return (
        (ac_expr > 0)
        & (af_filter_expr)
        & (hl.len(filters_expr) == 0)
        & (cov_expr > cov_threshold)
    )


def process_vep(ht: hl.Table, filter_csq: bool = False, csq: str = None) -> hl.Table:
    """
    Filter input Table to canonical transcripts only.

    Option to filter Table to specific variant consequence (csq).

    :param Table ht: Input Table.
    :param bool filter_csq: Whether to filter Table to a specific consequence. Default is False.
    :param str csq: Desired consequence. Default is None. Must be specified if filter is True.
    :return: Table filtered to canonical transcripts with option to filter to specific variant consequence.
    :rtype: hl.Table
    """
    if "was_split" not in ht.row:
        logger.info("Splitting multiallelic variants and filtering to SNPs...")
        ht = hl.split_multi(ht)
        ht = ht.filter(hl.is_snp(ht.alleles[0], ht.alleles[1]))

    logger.info("Filtering to canonical transcripts...")
    ht = filter_vep_to_canonical_transcripts(ht, vep_root="vep", filter_empty_csq=True)

    logger.info("Annotating HT with most severe consequence...")
    ht = add_most_severe_csq_to_tc_within_vep_root(ht)
    ht = ht.transmute(transcript_consequences=ht.vep.transcript_consequences)
    ht = ht.explode(ht.transcript_consequences)

    logger.info("Filtering to non-outlier transcripts...")
    # Keep transcripts used in LoF constraint only (remove all other outlier transcripts)
    constraint_transcripts = get_constraint_transcripts(outlier=False)
    ht = ht.filter(
        constraint_transcripts.contains(ht.transcript_consequences.transcript_id)
    )

    if filter_csq:
        if not csq:
            raise DataException("Need to specify consequence if filter_csq is True!")
        logger.info("Filtering to %s...", csq)
        ht = ht.filter(ht.transcript_consequences.most_severe_consequence == csq)
    return ht


def filter_to_region_type(ht: hl.Table, region: str) -> hl.Table:
    """
    Filter input Table to autosomes + chrX PAR, chrX non-PAR, or chrY non-PAR.

    :param hl.Table ht: Input Table to be filtered.
    :param str region: Desired region type. One of 'autosomes', 'chrX', or 'chrY'.
    :return: Table filtered to autosomes/PAR, chrX, or chrY.
    :rtype: hl.Table
    """
    if region == "chrX":
        ht = ht.filter(ht.locus.in_x_nonpar())
    elif region == "chrY":
        ht = ht.filter(ht.locus.in_y_nonpar())
    else:
        ht = ht.filter(ht.locus.in_autosome() | ht.locus.in_x_par())
    return ht


def generate_models(
    coverage_ht: hl.Table,
    coverage_x_ht: hl.Table,
    coverage_y_ht: hl.Table,
    weighted: bool = True,
) -> Tuple[
    Tuple[float, float],
    hl.expr.DictExpression,
    hl.expr.DictExpression,
    hl.expr.DictExpression,
]:
    """
    Call `build_models` from gnomAD LoF repo to generate models used to adjust expected variants count.

    :param hl.Table coverage_ht: Table with proportion of variants observed by coverage (autosomes/PAR only).
    :param hl.Table coverage_x_ht: Table with proportion of variants observed by coverage (chrX only).
    :param hl.Table coverage_y_ht: Table with proportion of variants observed by coverage (chrY only).
    :param bool weighted: Whether to use weighted least squares when building models. Default is True.
    :return: Coverage model, plateau models for autosomes, plateau models for chrX, plateau models for chrY.
    :rtype: Tuple[Tuple[float, float], hl.expr.DictExpression, hl.expr.DictExpression, hl.expr.DictExpression]
    """
    logger.info("Building autosomes/PAR plateau model and coverage model...")
    coverage_model, plateau_models = build_models(
        coverage_ht,
        weighted=weighted,
    )

    logger.info("Building plateau models for chrX and chrY...")
    # TODO: make half_cutoff (for coverage cutoff) True for X/Y?
    # This would also mean saving new coverage model for allosomes
    _, plateau_x_models = build_models(coverage_x_ht, weighted=weighted)
    _, plateau_y_models = build_models(coverage_y_ht, weighted=weighted)
    return (coverage_model, plateau_models, plateau_x_models, plateau_y_models)


def get_coverage_correction_expr(
    coverage: hl.expr.Float64Expression,
    coverage_model: Tuple[float, float],
    high_cov_cutoff: int = 40,
) -> hl.expr.Float64Expression:
    """
    Get coverage correction for expected variants count.

    .. note::
        Default high coverage cutoff taken from gnomAD LoF repo.

    :param hl.expr.Float64Expression ht: Input coverage expression. Should be median coverage at position.
    :param Tuple[float, float] coverage_model: Model to determine coverage correction factor necessary
         for calculating expected variants at low coverage sites.
    :param int high_cov_cutoff: Cutoff for high coverage. Default is 40.
    :return: Coverage correction expression.
    :rtype: hl.expr.Float64Expression
    """
    return (
        hl.case()
        .when(coverage == 0, 0)
        .when(coverage >= high_cov_cutoff, 1)
        # Use log10 here per
        # https://github.com/broadinstitute/gnomad_lof/blob/master/constraint_utils/constraint_basics.py#L555
        .default(coverage_model[1] * hl.log10(coverage) + coverage_model[0])
    )


def get_plateau_model(
    locus_expr: hl.expr.LocusExpression,
    cpg_expr: hl.expr.BooleanExpression,
    globals_expr: hl.expr.StructExpression,
    include_cpg: bool = False,
) -> hl.expr.Float64Expression:
    """
    Get model to determine adjustment to mutation rate based on locus type and CpG status.

    .. note::
        This function expects that the context Table has each plateau model (autosome, X, Y) added as global annotations.

    :param hl.expr.LocusExpression locus_expr: Locus expression.
    :param hl.expr.BooleanExpression: Expression describing whether site is a CpG site. Required if include_cpg is False.
    :param hl.expr.StructExpression globals_expr: Expression containing global annotations of context HT. Must contain plateau models as annotations.
    :param bool include_cpg: Whether to return full plateau model dictionary including CpG keys. Default is False.
    :return: Plateau model for locus type.
    :rtype: hl.expr.Float64Expression
    """
    if include_cpg:
        return (
            hl.case()
            .when(locus_expr.in_x_nonpar(), globals_expr.plateau_x_models.total)
            .when(locus_expr.in_y_nonpar(), globals_expr.plateau_y_models.total)
            .default(globals_expr.plateau_models.total)
        )

    return (
        hl.case()
        .when(locus_expr.in_x_nonpar(), globals_expr.plateau_x_models.total[cpg_expr])
        .when(locus_expr.in_y_nonpar(), globals_expr.plateau_y_models.total[cpg_expr])
        .default(globals_expr.plateau_models.total[cpg_expr])
    )


####################################################################################
## Outlier transcript utils
####################################################################################
def get_constraint_transcripts(outlier: bool = True) -> hl.expr.SetExpression:
    """
    Read in LoF constraint HT results to get set of transcripts.

    Return either set of transcripts to keep (transcripts that passed transcript QC)
    or outlier transcripts.

    Transcripts are removed for the reasons detailed here:
    https://gnomad.broadinstitute.org/faq#why-are-constraint-metrics-missing-for-this-gene-or-annotated-with-a-note

    :param bool outlier: Whether to filter LoF constraint HT to outlier transcripts (if True),
        or QC-pass transcripts (if False). Default is True.
    :return: Set of outlier transcripts or transcript QC pass transcripts.
    :rtype: hl.expr.SetExpression
    """
    logger.warning(
        "Assumes LoF constraint has been separately calculated and that constraint HT"
        " exists..."
    )
    if not file_exists(constraint_ht.path):
        raise DataException("Constraint HT not found!")

    constraint_transcript_ht = constraint_ht.ht().key_by("transcript")
    constraint_transcript_ht = constraint_transcript_ht.filter(
        constraint_transcript_ht.canonical
    ).select("constraint_flag")
    if outlier:
        constraint_transcript_ht = constraint_transcript_ht.filter(
            hl.len(constraint_transcript_ht.constraint_flag) > 0
        )
    else:
        constraint_transcript_ht = constraint_transcript_ht.filter(
            hl.len(constraint_transcript_ht.constraint_flag) == 0
        )
    return hl.literal(
        constraint_transcript_ht.aggregate(
            hl.agg.collect_as_set(constraint_transcript_ht.transcript)
        )
    )


####################################################################################
## Assessment utils
####################################################################################
def import_dosage(
    overwrite: bool,
    haplo_threshold: float = 0.86,
    triplo_threshold: float = 0.94,
) -> None:
    """
    Import gene dosage sensitivity information.

    Also create HailExpressions with haploinsufficient
    and triplosensitive genes.

    :param overwrite: Whether to overwrite output data.
    :param haplo_threshold: pHaplo score threshold for determining whether a gene is predicted haploinsufficient.
        Default is 0.86 (from Collins et al. paper).
    :param triplo_threshold: pTriplo score threshold for determining whether a gene is predicted triplosensitive.
        Default is 0.94 (from Collins et al. paper).
    :return: None; function writes data to resource paths.
    """
    ht = hl.import_table(dosage_tsv_path, impute=True, force=True)
    ht = ht.transmute(gene=ht["#gene"])
    ht = ht.key_by("gene")
    ht = ht.annotate_globals(
        haplo_cutoff=haplo_threshold,
        triplo_cutoff=triplo_threshold,
    )
    ht = ht.checkpoint(
        dosage_ht.path, _read_if_exists=not overwrite, overwrite=overwrite
    )

    haplo_genes = ht.filter(ht.pHaplo >= haplo_threshold)
    haplo_genes = haplo_genes.aggregate(hl.agg.collect_as_set(haplo_genes.gene))
    hl.experimental.write_expression(
        haplo_genes,
        haplo_genes_path,
        overwrite=overwrite,
    )
    triplo_genes = ht.filter(ht.pTriplo >= triplo_threshold)
    triplo_genes = triplo_genes.aggregate(hl.agg.collect_as_set(triplo_genes.gene))
    hl.experimental.write_expression(
        triplo_genes,
        triplo_genes_path,
        overwrite=overwrite,
    )


def import_clinvar(overwrite: bool, missense_str: str = MISSENSE) -> None:
    """
    Import ClinVar HT and pathogenic/likely pathogenic missense variants.

    Also filter P/LP missense variants to variants in haploinsufficient
    and triplosensitive genes.

    .. note::
        This function currently only works for build GRCh37.

    :param bool overwrite: Whether to overwrite output data.
    :param missense_str: String that corresponds to missense variant consequence.
        Default is MISSENSE.
    :return: None; writes HTs and HEs to resource paths.
    """
    if (
        not file_exists(clinvar_plp_mis_haplo.path)
        or not file_exists(clinvar_plp_mis_triplo.path)
        or overwrite
    ):
        logger.info("Reading in ClinVar HT...")
        ht = clinvar.ht()
        logger.info("Filtering to P/LP missense variants...")
        ht = filter_to_clinvar_pathogenic(ht)
        ht = ht.annotate(mc=ht.info.MC)
        ht = ht.filter(ht.mc.any(lambda x: x.contains(missense_str)))

        logger.info("Getting gene information from ClinVar HT...")
        ht = ht.annotate(gene=ht.info.GENEINFO.split(":")[0])
        ht = ht.checkpoint(f"{TEMP_PATH_WITH_FAST_DEL}/clinvar.ht", overwrite=True)
        logger.info(
            "Number of variants after filtering to P/LP missense: %i", ht.count()
        )

        logger.info("Filtering to variants in haploinsufficient genes...")
        if not file_exists(haplo_genes_path):
            import_dosage(overwrite)
        hi_genes = hl.experimental.read_expression(haplo_genes_path)
        haplo_ht = ht.filter(hi_genes.contains(ht.gene))
        haplo_ht = haplo_ht.checkpoint(
            clinvar_plp_mis_haplo.path,
            _read_if_exists=not overwrite,
            overwrite=overwrite,
        )
        logger.info(
            "Number of variants after filtering to HI genes: %i", haplo_ht.count()
        )

        logger.info("Filtering to variants in triplosensitive genes...")
        triplo_genes = hl.experimental.read_expression(triplo_genes_path)
        triplo_ht = ht.filter(triplo_genes.contains(ht.gene))
        triplo_ht = triplo_ht.checkpoint(
            clinvar_plp_mis_triplo.path,
            _read_if_exists=not overwrite,
            overwrite=overwrite,
        )
        logger.info(
            "Number of variants after filtering to TS genes: %i",
            triplo_ht.count(),
        )


def import_fu_data(overwrite: bool) -> None:
    """
    Import de novo variants from Fu et al. (2022) paper.

    Function imports variants from TSV into HT, removes malformed rows,
    and lifts data from GRCh38 to GRCh37.

    :param overwrite: Whether to overwrite Table if it exists.
    :return: None; Function writes Table to temporary path.
    """
    fu_ht = hl.import_table(
        autism_de_novo_2022_tsv_path,
        impute=True,
        # Skip blank lines at the bottom of this TSV
        missing="",
        skip_blank_lines=True,
    )
    # Remove lines from bottom of TSV that are parsed incorrectly upon import
    # These lines contain metadata about the TSV, e.g.:
    # "Supplementary Table 20. The de novo SNV/indel variants used in TADA
    # association analyses from assembled ASD cohorts"
    fu_ht = fu_ht.filter(~hl.is_missing(fu_ht.Role))

    # Prepare to lift dataset back to GRCh37
    rg37 = hl.get_reference("GRCh37")
    rg38 = hl.get_reference("GRCh38")
    rg38.add_liftover(
        "gs://hail-common/references/grch38_to_grch37.over.chain.gz", rg37
    )

    fu_ht = fu_ht.annotate(
        locus=hl.parse_locus(
            hl.format(
                "chr%s:%s",
                fu_ht.Variant.split(":")[0],
                fu_ht.Variant.split(":")[1],
            ),
            reference_genome="GRCh38",
        ),
        alleles=[fu_ht.Variant.split(":")[2], fu_ht.Variant.split(":")[3]],
    )
    fu_ht = fu_ht.annotate(
        new_locus=hl.liftover(fu_ht.locus, "GRCh37", include_strand=True),
        old_locus=fu_ht.locus,
    )
    liftover_stats = fu_ht.aggregate(
        hl.struct(
            liftover_fail=hl.agg.count_where(hl.is_missing(fu_ht.new_locus)),
            flip_strand=hl.agg.count_where(fu_ht.new_locus.is_negative_strand),
        )
    )
    logger.info(
        "%i variants failed to liftover, and %i variants flipped strands",
        liftover_stats.liftover_fail,
        liftover_stats.flip_strand,
    )
    fu_ht = fu_ht.filter(
        hl.is_defined(fu_ht.new_locus) & ~fu_ht.new_locus.is_negative_strand
    )
    fu_ht = fu_ht.key_by(locus=fu_ht.new_locus.result, alleles=fu_ht.alleles)

    # Rename 'Proband' > 'ASD' and 'Sibling' > 'control'
    fu_ht = fu_ht.transmute(role=hl.if_else(fu_ht.Role == "Proband", "ASD", "control"))
    fu_ht = fu_ht.group_by("locus", "alleles").aggregate(
        role=hl.agg.collect(fu_ht.role),
    )
    fu_ht.write(f"{TEMP_PATH_WITH_FAST_DEL}/fu_dn.ht", overwrite=overwrite)


def import_kaplanis_data(overwrite: bool) -> None:
    """
    Import de novo variants from Kaplanis et al. (2020) paper.

    Function imports variants from TSV into HT, and filters to cases ascertained for
    developmental delay/intellectual disability only.
    Input TSV also contains autistic individuals, but these individuals overlap with
    data from Fu et al. paper and are therefore not retained.

    :param overwrite: Whether to overwrite Table if it exists.
    :return: None; Function writes Table to temporary path.
    """
    kap_ht = hl.import_table(ndd_de_novo_2020_tsv_path, impute=True)
    kap_ht = kap_ht.transmute(
        locus=hl.locus(kap_ht.chrom, kap_ht.pos),
        alleles=[kap_ht.ref, kap_ht.alt],
    )
    kap_ht = kap_ht.filter(hl.is_snp(kap_ht.alleles[0], kap_ht.alleles[1]))
    kap_ht = kap_ht.filter(kap_ht.case_control == "DD")
    kap_ht = kap_ht.group_by("locus", "alleles").aggregate(
        case_control=hl.agg.collect(kap_ht.case_control)
    )
    kap_ht.write(f"{TEMP_PATH_WITH_FAST_DEL}/kaplanis_dn.ht", overwrite=overwrite)


def import_de_novo_variants(overwrite: bool, n_partitions: int = 5000) -> None:
    """
    Import de novo missense variants.

    .. note::
        These files currently only exist for build GRCh37.

    :param bool overwrite: Whether to overwrite de novo Table.
    :paran n_partitions: Number of partitions for input Tables.
        Used to repartition Tables on read.
        Will also help determine number of partitions in final Table.
    :return: None; writes HT to resource path.
    """
    fu_ht_path = f"{TEMP_PATH_WITH_FAST_DEL}/fu_dn.ht"
    kaplanis_ht_path = f"{TEMP_PATH_WITH_FAST_DEL}/kaplanis_dn.ht"
    if not file_exists(fu_ht_path) or overwrite:
        import_fu_data(overwrite=overwrite)
    if not file_exists(kaplanis_ht_path) or overwrite:
        import_kaplanis_data(overwrite=overwrite)

    fu_ht = hl.read_table(fu_ht_path, _n_partitions=n_partitions)
    kap_ht = hl.read_table(kaplanis_ht_path, _n_partitions=n_partitions)
    ht = kap_ht.join(fu_ht, how="outer")

    # Union sample types (DD, ASD, control)
    ht = ht.transmute(
        sample_set=hl.case()
        .when(
            hl.is_defined(ht.case_control) & hl.is_defined(ht.role),
            ht.case_control.extend(ht.role),
        )
        .when(hl.is_defined(ht.case_control), ht.case_control)
        .when(hl.is_defined(ht.role), ht.role)
        .or_missing()
    )
    ht.write(ndd_de_novo.path, overwrite=overwrite)<|MERGE_RESOLUTION|>--- conflicted
+++ resolved
@@ -338,8 +338,8 @@
     )
     if protein_num_check != 0:
         raise DataException(
-            f"{protein_num_check} sites had different amino acid numbers at start and end --"
-            " please double check!"
+            f"{protein_num_check} sites had different amino acid numbers at start and"
+            " end -- please double check!"
         )
     # Reformat reference AA to have both the 3 letter code and number
     ht = ht.annotate(
@@ -358,7 +358,6 @@
         overwrite=overwrite_temp,
     )
 
-<<<<<<< HEAD
     # Check to see if AA info is defined for all alleles associated with a locus/transcript
     missing_aa_check_he_path = f"{TEMP_PATH_WITH_FAST_DEL}/missing_aa_check.he"
     if overwrite_temp:
@@ -372,15 +371,11 @@
 
     missing_aa_check = hl.eval(
         hl.experimental.read_expression(missing_aa_check_he_path)
-=======
-    # Check to see if AA info is defined for all alleles associated with a locus-transcript combination
-    ht = ht.annotate(
-        all_aa_def=hl.all(hl.map(lambda x: hl.is_defined(x.ref_aa), ht.aa_info))
->>>>>>> 14f61b8c
     )
     if missing_aa_check != 0:
         logger.warning(
-            "%i locus-transcript combinations had missing AA info for at least 1 allele!"
+            "%i locus-transcript combinations had missing AA info for at least 1"
+            " allele!"
         )
     return ht.transmute(ref_aa=ht.aa_info[0].ref_aa)
 
