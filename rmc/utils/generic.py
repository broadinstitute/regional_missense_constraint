import logging
from typing import Dict, Tuple

import hail as hl

from gnomad.resources.grch37.gnomad import coverage, public_release
from gnomad.resources.grch37.reference_data import vep_context
from gnomad.resources.resource_utils import DataException
from gnomad.utils.constraint import (
    annotate_exploded_vep_for_constraint_groupings,
    annotate_with_mu,
    build_models,
)
from gnomad.utils.file_utils import file_exists
from gnomad.utils.filtering import filter_to_clinvar_pathogenic
from gnomad.utils.vep import (
    add_most_severe_csq_to_tc_within_vep_root,
    filter_vep_to_canonical_transcripts,
)

from gnomad_constraint.utils.constraint import prepare_ht_for_constraint_calculations

from rmc.resources.basics import (
    ACID_NAMES_PATH,
    CODON_TABLE_PATH,
    hi_genes,
)
from rmc.resources.gnomad import constraint_ht, filtered_exomes, mutation_rate
from rmc.resources.rmc import (
    DIVERGENCE_SCORES_TSV_PATH,
    MUTATION_RATE_TABLE_PATH,
)
import rmc.resources.reference_data as reference_data
from rmc.resources.resource_utils import MISSENSE


logging.basicConfig(
    format="%(asctime)s (%(name)s %(lineno)s): %(message)s",
    datefmt="%m/%d/%Y %I:%M:%S %p",
)
logger = logging.getLogger("regional_missense_constraint_generic")
logger.setLevel(logging.INFO)


## Resources from Kaitlin
def get_codon_lookup() -> hl.expr.DictExpression:
    """
    Read in codon lookup table and return as dictionary (key: codon, value: amino acid).

    .. note::
        This is only necessary for testing on ExAC and should be replaced with VEP annotations.

    :return: DictExpression of codon translation.
    """
    codon_lookup = {}
    with hl.hadoop_open(CODON_TABLE_PATH) as c:
        c.readline()
        for line in c:
            line = line.strip().split()
            codon_lookup[line[0]] = line[1]
    return hl.literal(codon_lookup)


def get_aa_map() -> Dict[str, str]:
    """
    Create dictionary mapping amino acid 1 letter name to 3 letter name.

    :return: Dictionary mapping amino acid 1 letter name (key) to 3 letter name (value).
    """
    aa_map = {}
    with hl.hadoop_open(ACID_NAMES_PATH) as a:
        a.readline()
        for line in a:
            line = line.strip().split("\t")
            aa_map[line[2]] = line[1]
    return aa_map


def get_mutation_rate() -> Dict[str, Tuple[str, float]]:
    """
    Read in mutation rate table and store as dict.

    :return: Dictionary of mutation rate information (key: context, value: (alt, mu_snp)).
    :rtype: Dict[str, Tuple[str, float]].
    """
    mu = {}
    # from    n_kmer  p_any_snp_given_kmer    mu_kmer to      count_snp       p_snp_given_kmer        mu_snp
    with hl.hadoop_open(MUTATION_RATE_TABLE_PATH) as m:
        for line in m:
            context, _, _, _, new_kmer, _, _, mu_snp = line.strip().split("\t")
            mu[context] = (new_kmer[1], mu_snp)
    return mu


def get_divergence_scores() -> Dict[str, float]:
    """
    Read in divergence score file and store as dict (key: transcript, value: score).

    :return: Divergence score dict.
    :rtype: Dict[str, float]
    """
    div_scores = {}
    with hl.hadoop_open(DIVERGENCE_SCORES_TSV_PATH) as d:
        d.readline()
        for line in d:
            transcript, score = line.strip().split("\t")
            try:
                div_scores[transcript.split(".")[0]] = float(score)
            except ValueError:
                continue
    return div_scores


## Functions to process reference genome related resources
def process_context_ht(
    filter_to_missense: bool = True,
    missense_str: str = MISSENSE,
    add_annotations: bool = True,
) -> hl.Table:
    """
    Prepare context HT (SNPs only, annotated with VEP) for regional missense constraint calculations.

    Filter to missense variants in canonical protein coding transcripts.
    Also annotate with probability of mutation for each variant, CpG status, and methylation level.

    .. note::
        `trimers` needs to be True for gnomAD v2.

    :param bool trimers: Whether to filter to trimers (if set to True) or heptamers. Default is True.
    :param bool filter_to_missense: Whether to filter Table to missense variants only. Default is True.
    :param bool add_annotations: Whether to add ref, alt, methylation_level, exome_coverage, cpg, transition,
        and mutation_type annotations. Default is True.
    :return: Context HT filtered to canonical transcripts and optionally filtered to missense variants with
        mutation rate, CpG status, and methylation level annotations.
    :rtype: hl.Table
    """
    logger.info("Reading in SNPs-only, VEP-annotated context ht...")
    ht = vep_context.ht().select_globals()

    logger.info(
        "Filtering to canonical transcripts and annotating with most severe consequence...",
    )
    if filter_to_missense:
        ht = process_vep(ht, filter_csq=True, csq=missense_str)
    else:
        ht = process_vep(ht)

    if add_annotations:
        # `prepare_ht_for_constraint_calculations` annotates HT with:
        # ref, alt, methylation_level, exome_coverage, cpg, transition, mutation_type
        # NOTE: `mutation_type` was initially named `variant_type`, but this
        # field was renamed because `variant_type` refers to a different piece of
        # information in the gnomad_methods repo
        # See docstring for `annotate_mutation_type` for more details
        ht = prepare_ht_for_constraint_calculations(ht)

        logger.info("Annotating with mutation rate...")
        # Mutation rate HT is keyed by context, ref, alt, methylation level
        mu_ht = mutation_rate.ht().select("mu_snp")
        ht, grouping = annotate_exploded_vep_for_constraint_groupings(ht)
        ht = ht.select(
            "context",
            "ref",
            "alt",
            "methylation_level",
            "exome_coverage",
            "cpg",
            "transition",
            "mutation_type",
            *grouping,
        )
        return annotate_with_mu(ht, mu_ht)
    return ht


def filter_context_using_gnomad(
    context_ht: hl.Table,
    gnomad_data_type: str = "exomes",
    adj_freq_index: int = 0,
    filter_context_using_cov: bool = True,
    cov_threshold: int = 0,
) -> hl.Table:
    """
    Filter VEP context Table to sites that aren't seen in gnomAD or are rare in gnomAD.

    :param hl.Table context_ht: VEP context Table.
    :param str gnomad_data_type: gnomAD data type. Used to retrieve public release and coverage resources.
        Must be one of "exomes" or "genomes" (check is done within `public_release`).
        Default is "exomes".
    :param adj_freq_index: Index of frequency array that contains global population filtered calculated on
        high quality (adj) genotypes. Default is 0.
    :param bool filter_context_using_cov: Whether to also filter sites in context Table using gnomAD coverage.
        Default is True.
    :param int cov_threshold: Coverage threshold used to filter context Table if `filter_context_using_cov` is True.
        Default is 0.
    :return: Filtered VEP context Table.
    """
    gnomad = public_release(gnomad_data_type).ht().select_globals()
    gnomad_cov = coverage(gnomad_data_type).ht()
    gnomad = gnomad.select(
        "filters",
        ac=gnomad.freq[adj_freq_index].AC,
        af=gnomad.freq[adj_freq_index].AF,
        gnomad_coverage=gnomad_cov[gnomad.locus].median,
    )

    # Filter to sites not seen in gnomAD or to rare sites in gnomAD
    gnomad_join = gnomad[context_ht.key]
    context_ht = context_ht.filter(
        hl.is_missing(gnomad_join)
        | keep_criteria(
            gnomad_join.ac,
            gnomad_join.af,
            gnomad_join.filters,
            gnomad_join.gnomad_coverage,
            cov_threshold=cov_threshold,
        )
    )

    # Optionally also filter context HT using gnomAD coverage
    if filter_context_using_cov:
        context_ht = context_ht.annotate(
            gnomad_coverage=gnomad_cov[context_ht.locus].median
        )
        context_ht = context_ht.filter(context_ht.gnomad_coverage > cov_threshold)
        # Drop coverage annotation here for consistency
        # (This annotation is only added if `filter_context_using_cov` is True)
        context_ht = context_ht.drop("gnomad_coverage")

    return context_ht


## Functions for obs/exp related resources
def get_exome_bases() -> int:
    """
    Get number of bases in the exome.

    Read in context HT (containing all coding bases in the genome), remove outlier transcripts, and filter to median coverage >= 5.

    :return: Number of bases in the exome.
    :rtype: int
    """
    logger.info("Reading in SNPs-only, VEP-annotated context ht...")
    ht = vep_context.ht()

    logger.info("Filtering to canonical transcripts...")
    ht = filter_vep_to_canonical_transcripts(ht, vep_root="vep", filter_empty_csq=True)

    logger.info("Removing outlier transcripts...")
    outlier_transcripts = get_constraint_transcripts(outlier=True)
    ht = ht.transmute(transcript_consequences=ht.vep.transcript_consequences)
    ht = ht.explode(ht.transcript_consequences)
    ht = ht.filter(
        ~outlier_transcripts.contains(ht.transcript_consequences.transcript_id)
    )

    logger.info(
        "Collecting context HT by key (to make sure each locus only gets counted once)..."
    )
    ht = ht.key_by("locus").collect_by_key()

    logger.info("Removing positions with median coverage < 5...")
    # Taking just the first value since the coverage should be the same for all entries at a locus
    ht = ht.filter(ht.values[0].coverage.exomes.median >= 5)
    ht = ht.select()
    return ht.count()


<<<<<<< HEAD
=======
def get_avg_bases_between_mis() -> int:
    """
    Return average number of bases between observed missense variation.

    For example, if the total number of bases is 30, and the total number of missense variants is 10,
    this function will return 3.

    This function is used to determine the minimum size window to check for significant missense depletion
    when searching for two simultaneous breaks.

    :return: Average number of bases between observed missense variants, rounded to the nearest integer,
    :rtype: int
    """
    logger.info("Getting total number of bases in the exome from full context HT...")
    total_bases = get_exome_bases()

    ht = filtered_exomes.ht()
    logger.info("Getting total number of missense variants in gnomAD...")
    total_variants = ht.count()

    logger.info("Total number of bases in the exome: %i", total_bases)
    logger.info(
        "Total number of missense variants in gnomAD exomes: %i", total_variants
    )
    logger.info("Getting average bases between missense variants and returning...")
    return round(total_bases / total_variants)


>>>>>>> 49560f85
def keep_criteria(
    ac_expr: hl.expr.Int32Expression,
    af_expr: hl.expr.Float64Expression,
    filters_expr: hl.expr.SetExpression,
    cov_expr: hl.expr.Int32Expression,
    af_threshold: float = 0.001,
    cov_threshold: int = 0,
) -> hl.expr.BooleanExpression:
    """
    Return Boolean expression to filter variants in input Table.

    Default values will filter to rare variants (AC > 0, AF < 0.001) that pass filters and have median coverage greater than 0.

    :param hl.expr.Int32Expression ac_expr: Allele count Int32Expression.
    :param hl.expr.Float64Expression af_expr: Allele frequency (AF) Float64Expression.
    :param hl.expr.SetExpression filters_expr: Filters SetExpression.
    :param hl.expr.Int32Expression cov_expr: gnomAD median coverage Int32Expression.
    :param float af_threshold: Remove rows above this AF threshold. Default is 0.001.
    :param int cov_threshold: Remove rows below this median coverage threshold. Default is 0.
    :return: Boolean expression used to filter variants.
    """
    return (
        (ac_expr > 0)
        & (af_expr < af_threshold)
        & (hl.len(filters_expr) == 0)
        & (cov_expr > cov_threshold)
    )


def process_vep(ht: hl.Table, filter_csq: bool = False, csq: str = None) -> hl.Table:
    """
    Filter input Table to canonical transcripts only.

    Option to filter Table to specific variant consequence (csq).

    :param Table ht: Input Table.
    :param bool filter_csq: Whether to filter Table to a specific consequence. Default is False.
    :param str csq: Desired consequence. Default is None. Must be specified if filter is True.
    :return: Table filtered to canonical transcripts with option to filter to specific variant consequence.
    :rtype: hl.Table
    """
    if "was_split" not in ht.row:
        logger.info("Splitting multiallelic variants and filtering to SNPs...")
        ht = hl.split_multi(ht)
        ht = ht.filter(hl.is_snp(ht.alleles[0], ht.alleles[1]))

    logger.info("Filtering to canonical transcripts...")
    ht = filter_vep_to_canonical_transcripts(ht, vep_root="vep", filter_empty_csq=True)

    logger.info("Annotating HT with most severe consequence...")
    ht = add_most_severe_csq_to_tc_within_vep_root(ht)
    ht = ht.transmute(transcript_consequences=ht.vep.transcript_consequences)
    ht = ht.explode(ht.transcript_consequences)

    logger.info("Filtering to non-outlier transcripts...")
    # Keep transcripts used in LoF constraint only (remove all other outlier transcripts)
    constraint_transcripts = get_constraint_transcripts(outlier=True)
    ht = ht.filter(
        constraint_transcripts.contains(ht.transcript_consequences.transcript_id)
    )

    if filter_csq:
        if not csq:
            raise DataException("Need to specify consequence if filter_csq is True!")
        logger.info("Filtering to %s...", csq)
        ht = ht.filter(ht.transcript_consequences.most_severe_consequence == csq)
    return ht


def filter_to_region_type(ht: hl.Table, region: str) -> hl.Table:
    """
    Filter input Table to autosomes + chrX PAR, chrX non-PAR, or chrY non-PAR.

    :param hl.Table ht: Input Table to be filtered.
    :param str region: Desired region type. One of 'autosomes', 'chrX', or 'chrY'.
    :return: Table filtered to autosomes/PAR, chrX, or chrY.
    :rtype: hl.Table
    """
    if region == "chrX":
        ht = ht.filter(ht.locus.in_x_nonpar())
    elif region == "chrY":
        ht = ht.filter(ht.locus.in_y_nonpar())
    else:
        ht = ht.filter(ht.locus.in_autosome() | ht.locus.in_x_par())
    return ht


def generate_models(
    coverage_ht: hl.Table,
    coverage_x_ht: hl.Table,
    coverage_y_ht: hl.Table,
    trimers: bool,
    weighted: bool = True,
) -> Tuple[
    Tuple[float, float],
    hl.expr.DictExpression,
    hl.expr.DictExpression,
    hl.expr.DictExpression,
]:
    """
    Call `build_models` from gnomAD LoF repo to generate models used to adjust expected variants count.

    :param hl.Table coverage_ht: Table with proportion of variants observed by coverage (autosomes/PAR only).
    :param hl.Table coverage_x_ht: Table with proportion of variants observed by coverage (chrX only).
    :param hl.Table coverage_y_ht: Table with proportion of variants observed by coverage (chrY only).
    :param bool trimers: Whether to use trimers instead of heptamers.
    :param bool weighted: Whether to use weighted least squares when building models. Default is True.
    :return: Coverage model, plateau models for autosomes, plateau models for chrX, plateau models for chrY.
    :rtype: Tuple[Tuple[float, float], hl.expr.DictExpression, hl.expr.DictExpression, hl.expr.DictExpression]
    """
    logger.info("Building autosomes/PAR plateau model and coverage model...")
    coverage_model, plateau_models = build_models(
        coverage_ht,
        weighted=weighted,
    )

    logger.info("Building plateau models for chrX and chrY...")
    # TODO: make half_cutoff (for coverage cutoff) True for X/Y?
    # This would also mean saving new coverage model for allosomes
    _, plateau_x_models = build_models(
        coverage_x_ht, trimers=trimers, weighted=weighted
    )
    _, plateau_y_models = build_models(
        coverage_y_ht, trimers=trimers, weighted=weighted
    )
    return (coverage_model, plateau_models, plateau_x_models, plateau_y_models)


def get_coverage_correction_expr(
    coverage: hl.expr.Float64Expression,
    coverage_model: Tuple[float, float],
    high_cov_cutoff: int = 40,
) -> hl.expr.Float64Expression:
    """
    Get coverage correction for expected variants count.

    .. note::
        Default high coverage cutoff taken from gnomAD LoF repo.

    :param hl.expr.Float64Expression ht: Input coverage expression. Should be median coverage at position.
    :param Tuple[float, float] coverage_model: Model to determine coverage correction factor necessary
         for calculating expected variants at low coverage sites.
    :param int high_cov_cutoff: Cutoff for high coverage. Default is 40.
    :return: Coverage correction expression.
    :rtype: hl.expr.Float64Expression
    """
    return (
        hl.case()
        .when(coverage == 0, 0)
        .when(coverage >= high_cov_cutoff, 1)
        .default(coverage_model[1] * hl.log10(coverage) + coverage_model[0])
    )


def get_plateau_model(
    locus_expr: hl.expr.LocusExpression,
    cpg_expr: hl.expr.BooleanExpression,
    globals_expr: hl.expr.StructExpression,
    include_cpg: bool = False,
) -> hl.expr.Float64Expression:
    """
    Get model to determine adjustment to mutation rate based on locus type and CpG status.

    .. note::
        This function expects that the context Table has each plateau model (autosome, X, Y) added as global annotations.

    :param hl.expr.LocusExpression locus_expr: Locus expression.
    :param hl.expr.BooleanExpression: Expression describing whether site is a CpG site. Required if include_cpg is False.
    :param hl.expr.StructExpression globals_expr: Expression containing global annotations of context HT. Must contain plateau models as annotations.
    :param bool include_cpg: Whether to return full plateau model dictionary including CpG keys. Default is False.
    :return: Plateau model for locus type.
    :rtype: hl.expr.Float64Expression
    """
    if include_cpg:
        return (
            hl.case()
            .when(locus_expr.in_x_nonpar(), globals_expr.plateau_x_models.total)
            .when(locus_expr.in_y_nonpar(), globals_expr.plateau_y_models.total)
            .default(globals_expr.plateau_models.total)
        )

    return (
        hl.case()
        .when(locus_expr.in_x_nonpar(), globals_expr.plateau_x_models.total[cpg_expr])
        .when(locus_expr.in_y_nonpar(), globals_expr.plateau_y_models.total[cpg_expr])
        .default(globals_expr.plateau_models.total[cpg_expr])
    )


## Outlier transcript util
def get_constraint_transcripts(outlier: bool = True) -> hl.expr.SetExpression:
    """
    Read in LoF constraint HT results to get set of transcripts.

    Return either set of transcripts to keep (transcripts that passed transcript QC)
    or outlier transcripts.

    Transcripts are removed for the reasons detailed here:
    https://gnomad.broadinstitute.org/faq#why-are-constraint-metrics-missing-for-this-gene-or-annotated-with-a-note

    :param bool outlier: Whether to filter LoF constraint HT to outlier transcripts (if True),
        or QC-pass transcripts (if False). Default is True.
    :return: Set of outlier transcripts or transcript QC pass transcripts.
    :rtype: hl.expr.SetExpression
    """
    logger.warning(
        "Assumes LoF constraint has been separately calculated and that constraint HT exists..."
    )
    if not file_exists(constraint_ht.path):
        raise DataException("Constraint HT not found!")

    constraint_transcript_ht = constraint_ht.ht().key_by("transcript")
    constraint_transcript_ht = constraint_transcript_ht.filter(
        constraint_transcript_ht.canonical
    ).select("constraint_flag")
    if outlier:
        constraint_transcript_ht = constraint_transcript_ht.filter(
            hl.len(constraint_transcript_ht.constraint_flag) > 0
        )
    else:
        constraint_transcript_ht = constraint_transcript_ht.filter(
            hl.len(constraint_transcript_ht.constraint_flag) == 0
        )
    return hl.literal(
        constraint_transcript_ht.aggregate(
            hl.agg.collect_as_set(constraint_transcript_ht.transcript)
        )
    )


## Assessment utils
def import_clinvar_hi_variants(overwrite: bool) -> None:
    """
    Import ClinVar HT and filter to pathogenic/likely pathogenic missense variants in haploinsufficient genes.

    .. note::
        This function currently only works for build GRCh37.

    :param bool overwrite: Whether to overwrite ClinVar HT.
    :return: None; writes HT to resource path.
    """
    from gnomad.resources.grch37.reference_data import clinvar

    clinvar_ht_path = reference_data.clinvar_path_mis.path

    if not file_exists(clinvar_ht_path) or overwrite:
        logger.info("Reading in ClinVar HT...")
        clinvar_ht = clinvar.ht()
        clinvar_ht = filter_to_clinvar_pathogenic(clinvar_ht)

        logger.info("Filtering to missense variants...")
        clinvar_ht = clinvar_ht.annotate(mc=clinvar_ht.info.MC)
        clinvar_ht = clinvar_ht.filter(
            clinvar_ht.mc.any(lambda x: x.contains("missense_variant"))
        )
        logger.info(
            "Number of variants after filtering to missense: %i", clinvar_ht.count()
        )

        logger.info("Filtering to variants in haploinsufficient genes...")
        # File header is '#gene'
        hi_ht = hl.import_table(hi_genes)
        hi_gene_set = hi_ht.aggregate(
            hl.agg.collect_as_set(hi_ht["#gene"]), _localize=False
        )

        logger.info("Getting gene information from ClinVar HT...")
        clinvar_ht = clinvar_ht.annotate(gene=clinvar_ht.info.GENEINFO.split(":")[0])
        clinvar_ht = clinvar_ht.filter(hi_gene_set.contains(clinvar_ht.gene))
        clinvar_ht = clinvar_ht.checkpoint(clinvar_ht_path, overwrite=overwrite)
        logger.info(
            "Number of variants after filtering to HI genes: %i", clinvar_ht.count()
        )


def import_de_novo_variants(
    overwrite: bool,
    csq_str: str = "consequence",
    missense_str: str = MISSENSE,
) -> None:
    """
    Import de novo missense variants.

    .. note::
        These files currently only exist for build GRCh37.

    :param bool overwrite: Whether to overwrite de novo Table.
    :param str csq_str: Name of field in de novo TSV that contains variant consequence.
        Default is 'consequence'.
    :param str missense_str: String representing missense variant effect. Default is MISSENSE.
    :return: None; writes HT to resource path.
    """
    import reference_data.de_novo_tsv as tsv_path
    import reference_data.de_novo.path as ht_path

    dn_ht = hl.import_table(tsv_path, impute=True)
    dn_ht = dn_ht.filter(dn_ht[csq_str] == missense_str)
    dn_ht = dn_ht.transmute(
        locus=hl.locus(dn_ht.chrom, dn_ht.pos),
        alleles=[dn_ht.ref, dn_ht.alt],
    )
    # Key by locus and alleles for easy MPC annotation
    # (MPC annotation requires input Table to be keyed by locus and alleles)
    dn_ht = dn_ht.key_by("locus", "alleles")
    dn_ht.write(ht_path, overwrite=overwrite)<|MERGE_RESOLUTION|>--- conflicted
+++ resolved
@@ -266,37 +266,6 @@
     return ht.count()
 
 
-<<<<<<< HEAD
-=======
-def get_avg_bases_between_mis() -> int:
-    """
-    Return average number of bases between observed missense variation.
-
-    For example, if the total number of bases is 30, and the total number of missense variants is 10,
-    this function will return 3.
-
-    This function is used to determine the minimum size window to check for significant missense depletion
-    when searching for two simultaneous breaks.
-
-    :return: Average number of bases between observed missense variants, rounded to the nearest integer,
-    :rtype: int
-    """
-    logger.info("Getting total number of bases in the exome from full context HT...")
-    total_bases = get_exome_bases()
-
-    ht = filtered_exomes.ht()
-    logger.info("Getting total number of missense variants in gnomAD...")
-    total_variants = ht.count()
-
-    logger.info("Total number of bases in the exome: %i", total_bases)
-    logger.info(
-        "Total number of missense variants in gnomAD exomes: %i", total_variants
-    )
-    logger.info("Getting average bases between missense variants and returning...")
-    return round(total_bases / total_variants)
-
-
->>>>>>> 49560f85
 def keep_criteria(
     ac_expr: hl.expr.Int32Expression,
     af_expr: hl.expr.Float64Expression,
