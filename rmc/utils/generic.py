--- conflicted
+++ resolved
@@ -437,12 +437,9 @@
     """
     Create Table with start and end position for all transcripts.
 
-<<<<<<< HEAD
     This function writes the transcript HT to avoid redundant calculations.
 
-=======
     :param str build: Reference genome build; must be one of BUILDS.
->>>>>>> 6ac19a55
     :param bool overwrite: Whether to overwrite transcript HT, even if it already exists.
     :return: None; writes context HT to transcript_ht resource path.
     """
@@ -516,7 +513,6 @@
     else:
         from gnomad.resources.grch38.reference_data import clinvar
 
-<<<<<<< HEAD
     if not file_exists(clinvar_ht_path) and not overwrite:
         logger.info("Reading in ClinVar HT...")
         clinvar_ht = clinvar.ht()
@@ -544,18 +540,6 @@
         clinvar_ht.write(clinvar_ht_path, overwrite=overwrite)
 
     clinvar_ht = hl.read_table(clinvar_ht_path)
-=======
-    logger.info("Getting gene information from ClinVar HT...")
-    clinvar_ht = clinvar_ht.annotate(gene=clinvar_ht.info.GENEINFO.split(":")[0])
-    
-    logger.info("Filtering to variants in haploinsufficient genes...")
-    # File header is '#gene'
-    hi_ht = hl.import_table(hi_genes)
-    hi_gene_set = hi_ht.aggregate(
-        hl.agg.collect_as_set(hi_ht["#gene"]), _localize=False
-    )
-    clinvar_ht = clinvar_ht.filter(hi_gene_set.contains(clinvar_ht.gene))
->>>>>>> 6ac19a55
     logger.info(
         "Number of variants after filtering to HI genes: %i", clinvar_ht.count()
     )
