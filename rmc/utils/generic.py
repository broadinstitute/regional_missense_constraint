--- conflicted
+++ resolved
@@ -261,7 +261,7 @@
     )
     # Drop globals and select only VEP transcript consequences field
     ht = process_context_ht(
-        filter_to_missense=False, add_annotations=False
+        filter_outlier_transcripts=True, add_annotations=False
     ).select_globals()
     ht = ht.select("transcript_consequences")
     ht = ht.filter(
@@ -355,13 +355,8 @@
     )
     if protein_num_check != 0:
         raise DataException(
-<<<<<<< HEAD
-            f"{protein_num_check} sites had different amino acid numbers at start and end --"
-            " please double check!"
-=======
             f"{protein_num_check} sites had different amino acid numbers at start and"
             " end -- please double check!"
->>>>>>> 4886baa5
         )
     # Reformat reference AA to have both the 3 letter code and number
     ht = ht.annotate(
@@ -396,12 +391,8 @@
     )
     if missing_aa_check != 0:
         logger.warning(
-<<<<<<< HEAD
-            "%i locus-transcript combinations had missing AA info for at least 1 allele!"
-=======
             "%i locus-transcript combinations had missing AA info for at least 1"
             " allele!"
->>>>>>> 4886baa5
         )
     return ht.transmute(ref_aa=ht.aa_info[0].ref_aa)
 
