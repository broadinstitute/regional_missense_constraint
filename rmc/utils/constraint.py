--- conflicted
+++ resolved
@@ -1,7 +1,7 @@
 import logging
 import re
 import subprocess
-from typing import List, Set
+from typing import List, Set, Union
 
 import hail as hl
 import scipy
@@ -24,11 +24,7 @@
     transcript_cds,
     transcript_ref,
 )
-<<<<<<< HEAD
-from rmc.resources.resource_utils import MISSENSE
-=======
 from rmc.resources.resource_utils import KEEP_CODING_CSQ, MISSENSE
->>>>>>> 4886baa5
 from rmc.resources.rmc import (
     CURRENT_FREEZE,
     FINAL_ANNOTATIONS,
