--- conflicted
+++ resolved
@@ -1,8 +1,5 @@
 import logging
-<<<<<<< HEAD
-=======
 import re
->>>>>>> 52461a90
 import subprocess
 from typing import Dict, List, Set, Tuple, Union
 
@@ -27,21 +24,13 @@
     import_de_novo_variants,
 )
 from rmc.resources.rmc import (
-<<<<<<< HEAD
     CHISQ_THRESHOLDS,
-    multiple_breaks,
-    no_breaks,
-    oe_bin_counts_tsv,
-    rmc_browser,
-    rmc_results,
-    SIMUL_SEARCH_ANNOTATIONS,
-=======
     CONSTRAINT_ANNOTATIONS,
     FINAL_ANNOTATIONS,
     no_breaks,
     oe_bin_counts_tsv,
     simul_search_bucket_path,
->>>>>>> 52461a90
+    SIMUL_SEARCH_ANNOTATIONS,
     simul_search_round_bucket_path,
     single_search_bucket_path,
     single_search_round_ht_path,
@@ -642,16 +631,7 @@
         f"{TEMP_PATH_WITH_FAST_DEL}/round{search_num}_all_loci_chisq.ht", overwrite=True
     )
 
-<<<<<<< HEAD
     ht = get_max_chisq_per_group(ht, group_str, "chisq")
-=======
-    # hl.agg.max ignores NaNs
-    group_ht = ht.group_by(group_str).aggregate(max_chisq=hl.agg.max(ht.chisq))
-    group_ht = group_ht.checkpoint(
-        f"{TEMP_PATH_WITH_FAST_DEL}/max_chisq.ht", overwrite=True
-    )
-    ht = ht.annotate(max_chisq=group_ht[ht[group_str]].max_chisq)
->>>>>>> 52461a90
     return ht.annotate(
         is_break=((ht.chisq == ht.section_max_chisq) & (ht.chisq >= chisq_threshold))
     )
@@ -772,12 +752,8 @@
 
 
 def get_rescue_1break_transcripts(
-<<<<<<< HEAD
     overwrite: bool,
-    rescue_threshold: float,
-=======
-    overwrite: bool, rescue_threshold: float = 5.0
->>>>>>> 52461a90
+    rescue_threshold: float = 5.0,
 ) -> Tuple[hl.expr.SetExpression]:
     """
     Get transcripts that have a single breakpoint in the first round of the 'rescue' search.
@@ -812,28 +788,8 @@
     )
     simul_sections = simul_ht.aggregate(hl.agg.collect_as_set(simul_ht.section))
 
-<<<<<<< HEAD
-    # Read in the no break found HT from single search round 1
-    # (of initial search)
-    ht = hl.read_table(
-        single_search_round_ht_path(
-            is_rescue=False,
-            search_num=1,
-            is_break_found=False,
-            is_breakpoint_only=False,
-        )
-    ).select_globals()
-
-    # Filter to transcripts that did not have simultaneous breakpoints
-    # in initial search
-    ht = ht.filter(
-        (ht.max_chisq >= rescue_threshold)
-        & ~hl.literal(simul_sections).contains(ht.section)
-    )
-=======
     # Get merged no-break table of round 1 of initial search
     ht = merge_round_no_break_ht(is_rescue=False, search_num=1)
->>>>>>> 52461a90
     ht = ht.checkpoint(
         f"{TEMP_PATH_WITH_FAST_DEL}/initial_round1_no_breaks.ht",
         overwrite=overwrite,
@@ -920,16 +876,13 @@
         output_ht_path=f"{TEMP_PATH_WITH_FAST_DEL}/rescue_simul_chisq.ht",
         overwrite=overwrite,
     )
-<<<<<<< HEAD
-
-    ht = hl.read_table(f"{TEMP_PATH_WITH_DEL}/rescue_simul_chisq.ht")
+    
+    ht = hl.read_table(f"{TEMP_PATH_WITH_FAST_DEL}/rescue_simul_chisq.ht")
     ht = get_max_chisq_per_group(ht, "section", "max_chisq")
     ht = ht.filter(ht.max_chisq == ht.section_max_chisq)
-=======
-    ht = hl.read_table(f"{TEMP_PATH_WITH_FAST_DEL}/rescue_simul_chisq.ht")
->>>>>>> 52461a90
     ht = ht.filter(
-        (ht.section_max_chisq < initial_threshold)
+        (ht.max_chisq == ht.section_max_chisq)
+        & (ht.section_max_chisq < initial_threshold)
         & (ht.section_max_chisq >= rescue_threshold)
         & ~hl.literal(single_break_rescue_sections).contains(ht.section)
     )
@@ -1005,7 +958,6 @@
     overwrite: bool,
     google_project: str = "broad-mpg-gnomad",
 ) -> None:
-<<<<<<< HEAD
     """
     Read in simultaneous breaks temporary HTs at specified path and merge.
 
@@ -1075,8 +1027,6 @@
     obs_expr: hl.expr.Int64Expression,
     exp_expr: hl.expr.Float64Expression,
 ) -> hl.expr.Float64Expression:
-=======
->>>>>>> 52461a90
     """
     Read in simultaneous breaks temporary HTs at specified path and merge.
 
