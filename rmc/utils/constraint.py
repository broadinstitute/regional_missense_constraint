import logging
from typing import Dict, List, Set, Tuple, Union

import hail as hl

<<<<<<< HEAD
from gnomad.resources.resource_utils import DataException
from gnomad.utils.file_utils import file_exists
=======
from gnomad.utils.file_utils import file_exists
from gnomad.resources.resource_utils import DataException
>>>>>>> ed997eaf

from gnomad_lof.constraint_utils.generic import annotate_variant_types

from rmc.resources.basics import (
    multiple_breaks,
    oe_bin_counts_tsv,
    rmc_browser,
    temp_path,
)
from rmc.resources.grch37.reference_data import clinvar_path_mis, de_novo, gene_model
from rmc.utils.generic import (
    get_constraint_transcripts,
    get_coverage_correction_expr,
    import_clinvar_hi_variants,
    import_de_novo_variants,
)


logging.basicConfig(
    format="%(asctime)s (%(name)s %(lineno)s): %(message)s",
    datefmt="%m/%d/%Y %I:%M:%S %p",
)
logger = logging.getLogger("constraint_utils")
logger.setLevel(logging.INFO)


GROUPINGS = [
    "context",
    "ref",
    "alt",
    "methylation_level",
    "annotation",
    "modifier",
    "transcript",
    "gene",
    "exome_coverage",
]
"""
Core fields to group by when calculating expected variants per variant type.

Fields taken from gnomAD LoF repo.
"""

CONSTRAINT_ANNOTATIONS = [
    "mu_snp",
    "total_exp",
    "_mu_scan",
    "total_mu",
    "cumulative_obs",
    "observed",
    "cumulative_exp",
    "total_obs",
    "reverse",
    "forward_oe",
    "overall_oe",
    "start_pos",
    "end_pos",
    "transcript_size",
]
"""
List of annotations required to calculate constraint.

Used to drop unnecessary fields when searching for simultaneous breaks.
"""

FINAL_ANNOTATIONS = [
    "mu_snp",
    "observed",
    "total_exp",
    "total_mu",
    "total_obs",
    "cumulative_obs",
    "_mu_scan",
    "cumulative_exp",
    "break_list",
    "start_pos",
    "end_pos",
]
"""
List of annotations to keep when finalizing release HT.
"""


def calculate_observed(ht: hl.Table) -> hl.Table:
    """
    Group input Table by transcript, filter based on `keep_criteria`, and aggregate observed variants count per transcript.

    .. note::
        Assumes input HT has been filtered using `keep_criteria`.

    :param hl.Table ht: Input Table.
    :return: Table annotated with observed variant counts.
    :rtype: hl.Table
    """
    return ht.group_by(ht.transcript_consequences.transcript_id).aggregate(
        observed=hl.agg.count()
    )


def get_cumulative_mu_expr(
    transcript_expr: hl.expr.StringExpression, mu_expr: hl.expr.Float64Expression,
) -> hl.expr.DictExpression:
    """
    Return annotation with the cumulative mutation rate probability, shifted by one.

    Value is shifted by one due to the nature of `hl.scan` and needs to be corrected later.

    This function can produce the scan when searching for the first break or when searching for additional break(s).

    :param hl.expr.StringExpression transcript_expr: StringExpression containing transcript information.
    :param hl.expr.Float64Expression mu_expr: FloatExpression containing mutation rate probability per variant.
    :return: DictExpression containing scan expressions for cumulative mutation rate probability.
    :rtype: hl.expr.DictExpression
    """
    return hl.scan.group_by(transcript_expr, hl.scan.sum(mu_expr))


def adjust_mu_expr(
    cumulative_mu_expr: hl.expr.DictExpression,
    mu_expr: hl.expr.Int32Expression,
    transcript_expr: hl.expr.StringExpression,
) -> hl.expr.DictExpression:
    """
    Adjust the scan with the cumulative number mutation rate probability.

    This adjustment is necessary because scans are always one line behind, and we want the values to match per line.

    This function can correct the scan created when searching for the first break or when searching for additional break(s).

    :param hl.expr.DictExpression cumulative_mu_expr: DictExpression containing scan expressions for cumulative mutation rate probability.
    :param hl.expr.Float64Expression mu_expr: FloatExpression containing mutation rate probability per variant.
    :param hl.expr.StringExpression transcript_expr: StringExpression containing transcript information.
    :return: Adjusted cumulative mutation rate expression.
    :rtype: hl.expr.DictExpression
    """
    return hl.if_else(
        # Check if the current transcript/section exists in the _mu_scan dictionary
        # If it doesn't exist, that means this is the first line in the HT for that particular transcript/section
        # The first line of a scan is always missing, but we want it to exist
        # Thus, set the cumulative_mu equal to the current mu_snp value
        hl.is_missing(cumulative_mu_expr.get(transcript_expr)),
        {transcript_expr: mu_expr},
        # Otherwise, add the current mu_snp to the scan to make sure the cumulative value isn't one line behind
        {transcript_expr: cumulative_mu_expr[transcript_expr] + mu_expr},
    )


def translate_mu_to_exp_expr(
    cumulative_mu_expr: hl.expr.DictExpression,
    transcript_expr: hl.expr.StringExpression,
    total_mu_expr: hl.expr.Float64Expression,
    total_exp_expr: hl.expr.Float64Expression,
) -> hl.expr.DictExpression:
    """
    Translate cumulative mutation rate probability into cumulative expected count per base.

    Expected variants counts are produced per base by first calculating the fraction of probability of mutation per base,
    then multiplying that fraction by the total expected variants count for a transcript or transcript sub-section.

    The expected variants count for section of interest is mutation rate per SNP adjusted by location in the genome/CpG status
    (plateau model) and coverage (coverage model).

    :param hl.expr.DictExpression cumulative_mu_expr: DictExpression containing scan expressions for cumulative mutation rate probability.
    :param hl.expr.StringExpression transcript_expr: StringExpression containing transcript information.
    :param hl.expr.Float64Expression total_mu_expr: FloatExpression describing total sum of mutation rate probabilities per transcript.
    :param hl.expr.Float64Expression total_exp_expr: FloatExpression describing total expected variant counts per transcript.
    :return: Cumulative expected variants count expression.
    :rtype: hl.expr.DictExpression
    """
    return (cumulative_mu_expr[transcript_expr] / total_mu_expr) * total_exp_expr


def calculate_exp_per_transcript(
    context_ht: hl.Table, locus_type: str, groupings: List[str] = GROUPINGS,
) -> hl.Table:
    """
    Return the total number of expected variants and aggregate mutation rate per transcript.

    .. note::
        - Assumes that context_ht is annotated with all of the fields in `groupings` and that the names match exactly.
        - Assumes that input table is filtered to autosomes/PAR only, X nonPAR only, or Y nonPAR only.
        - Expects that input table contains coverage and plateau models in its global annotations (`coverage_model`, `plateau_models`).
        - Expects that input table has multiple fields for mutation rate probabilities:
            `mu_snp` for mutation rate probability adjusted by coverage, and
            `raw_mu_snp` for raw mutation rate probability.

    :param hl.Table context_ht: Context Table.
    :param str locus_type: Locus type of input table. One of "X", "Y", or "autosomes".
        NOTE: will treat any input other than "X" or "Y" as autosomes.
    :param List[str] groupings: List of Table fields used to group Table to adjust mutation rate.
        Table must be annotated with these fields. Default is GROUPINGS.
    :return: Table grouped by transcript with expected counts per search field.
    :rtype: hl.Table
    """
    logger.info("Grouping by %s...", groupings)
    group_ht = context_ht.group_by(*groupings).aggregate(
        mu_agg=hl.agg.sum(context_ht.raw_mu_snp)
    )

    logger.info("Adding CpG annotations...")
    group_ht = annotate_variant_types(group_ht)

    logger.info("Adjusting aggregated mutation rate with plateau model...")
    if locus_type == "X":
        model = group_ht.plateau_x_models["total"][group_ht.cpg]
    elif locus_type == "Y":
        model = group_ht.plateau_y_models["total"][group_ht.cpg]
    else:
        model = group_ht.plateau_models["total"][group_ht.cpg]

    group_ht = group_ht.annotate(mu_adj=group_ht.mu_agg * model[1] + model[0])

    logger.info(
        "Adjusting aggregated mutation rate with coverage correction to get expected counts..."
    )
    group_ht = group_ht.annotate(
        coverage_correction=get_coverage_correction_expr(
            group_ht.exome_coverage, group_ht.coverage_model
        ),
    )
    group_ht = group_ht.annotate(
        _exp=group_ht.mu_adj * group_ht.coverage_correction,
        mu=group_ht.mu_agg * group_ht.coverage_correction,
    )

    logger.info("Getting expected counts per transcript and returning...")
    return group_ht.group_by("transcript").aggregate(
        expected=hl.agg.sum(group_ht._exp), mu_agg=hl.agg.sum(group_ht.mu)
    )


def get_obs_exp_expr(
    cond_expr: hl.expr.BooleanExpression,
    obs_expr: hl.expr.Int64Expression,
    exp_expr: hl.expr.Float64Expression,
) -> hl.expr.Float64Expression:
    """
    Return observed/expected annotation based on inputs.

    Cap observed/expected (OE) value at 1. This is to avoid pulling out regions that are enriched for missense variation.
    Code in this pipeline is looking for missense constraint, so regions with an OE >= 1.0 can be grouped together.

    Function can generate observed/expected values across the entire transcript or section of a transcript depending on inputs.
    Function can also generate 'forward' (moving from smaller to larger positions") or 'reverse' (moving from larger to smaller positions)
    section obs/exp values.

    .. note::
        `cond_expr` should vary depending on size/direction of section being annotated.

    :param hl.expr.BooleanExpression cond_expr: Condition to check prior to adding obs/exp expression.
    :param hl.expr.Int64Expression obs_expr: Expression containing number of observed variants.
    :param hl.expr.Float64Expression exp_expr: Expression containing number of expected variants.
    :return: Observed/expected expression.
    :rtype: hl.expr.Float64Expression
    """
    return hl.or_missing(cond_expr, hl.min(obs_expr / exp_expr, 1))


def get_cumulative_obs_expr(
    transcript_expr: hl.expr.StringExpression, observed_expr: hl.expr.Int64Expression,
) -> hl.expr.DictExpression:
    """
    Return annotation with the cumulative number of observed variants, shifted by one.

    Value is shifted by one due to the nature of `hl.scan` and needs to be corrected later.
    This function can produce the scan when searching for the first break or when searching for additional break(s).
    :param hl.expr.StringExpression transcript_expr: StringExpression containing transcript information.
    :param hl.expr.Int64Expression observed_expr: Observed variants expression.
    :return: Struct containing the cumulative number of observed and expected variants.
    :return: DictExpression containing scan expressions for cumulative observed variant counts for `search_expr`.
    :rtype: hl.expr.DictExpression
    """
    return hl.scan.group_by(transcript_expr, hl.scan.sum(observed_expr))


def adjust_obs_expr(
    cumulative_obs_expr: hl.expr.DictExpression,
    obs_expr: hl.expr.Int64Expression,
    transcript_expr: hl.expr.StringExpression,
) -> hl.expr.DictExpression:
    """
    Adjust the scan with the cumulative number of observed variants.

    This adjustment is necessary because scans are always one line behind, and we want the values to match per line.

    This function can correct the scan created when searching for the first break or when searching for additional break(s).

    .. note::
        This function expects:
            - cumulative_obs_expr is a DictExpression keyed by transcript.

    :param hl.expr.DictExpression cumulative_obs_expr: DictExpression containing scan expression with cumulative observed counts per base.
    :param hl.expr.Int32Expression obs_expr: IntExpression with value of either 0 (no observed variant at site) or 1 (variant found in gnomAD).
    :param hl.expr.StringExpression transcript_expr: StringExpression containing transcript information.
    :return: Adjusted cumulative observed counts expression.
    :rtype: hl.expr.DictExpression
    """
    return hl.if_else(
        # Check if the current transcript/section exists in the _obs_scan dictionary
        # If it doesn't exist, that means this is the first line in the HT for that particular transcript
        # The first line of a scan is always missing, but we want it to exist
        # Thus, set the cumulative_obs equal to the current observed value
        hl.is_missing(cumulative_obs_expr.get(transcript_expr)),
        {transcript_expr: obs_expr},
        # Otherwise, add the current obs to the scan to make sure the cumulative value isn't one line behind
        {transcript_expr: cumulative_obs_expr[transcript_expr] + obs_expr},
    )


def get_reverse_obs_exp_expr(
    total_obs_expr: hl.expr.Int64Expression,
    total_exp_expr: hl.expr.Float64Expression,
    scan_obs_expr: hl.expr.DictExpression,
    cumulative_exp_expr: hl.expr.Float64Expression,
) -> hl.expr.StructExpression:
    """
    Return the "reverse" section observed and expected variant counts.

    The reverse counts are the counts moving from larger to smaller positions
    (backwards from the end of the transcript back to the beginning of the transcript).
    reverse value = total value - cumulative value

    :param hl.expr.Int64Expression total_obs_expr: Expression containing total number of observed variants for transcript.
    :param hl.expr.Float64Expression total_exp_expr: Expression containing total number of expected variants for transcript.
    :param hl.expr.DictExpression scan_obs_expr: Expression containing cumulative number of observed variants for transcript.
    :param hl.expr.Float64Expression cumulative_exp_expr: Expression containing cumulative number of expected variants for transcript.
    :return: Struct with reverse observed and expected variant counts.
    :rtype: hl.expr.StructExpression
    """
    return hl.struct(
        # NOTE: Adding hl.max to exp expression to make sure reverse exp is never negative
        # Without this, ran into errors where reverse exp was -5e-14
        # Picked 1e-09 here as tiny number that is not 0
        # ExAC code also did not allow reverse exp to be zero, as this breaks the likelihood ratio tests
        obs=total_obs_expr - scan_obs_expr,
        exp=hl.max(total_exp_expr - cumulative_exp_expr, 1e-09),
    )


def get_fwd_exprs(
    ht: hl.Table,
    transcript_str: str,
    obs_str: str,
    mu_str: str,
    total_mu_str: str,
    total_exp_str: str,
) -> hl.Table:
    """
    Annotate input Table with the forward section cumulative observed, expected, and observed/expected values.

    .. note::
        'Forward' refers to moving through the transcript from smaller to larger chromosomal positions.

    Expects:
        - Input HT is annotated with transcript, observed, mutation rate, total mutation rate (per section),
        and total expected counts (per section).

    :param hl.Table ht: Input Table.
    :param str transcript_str: Name of field containing transcript information.
    :param str obs_str: Name of field containing observed variants counts.
    :param str mu_str: Name of field containing mutation rate probability per variant.
    :param str total_mu_str: Name of field containing total mutation rate per section of interest (transcript or sub-section of transcript).
    :param str total_exp_str: Name of field containing total expected variants count per section of interest (transcript or sub-section of transcript).
    :param str search_field: Name of field to group by prior to running scan. Should be 'transcript' if searching for the first break.
        Otherwise, should be transcript section if searching for additional breaks.
    :return: Table with forward values (cumulative obs, exp, and forward o/e) annotated.
    :rtype: hl.Table
    """
    logger.info("Getting cumulative observed variant counts...")
    ht = ht.annotate(
        _obs_scan=get_cumulative_obs_expr(
            transcript_expr=ht[transcript_str], observed_expr=ht[obs_str],
        )
    )
    ht = ht.annotate(
        cumulative_obs=adjust_obs_expr(
            cumulative_obs_expr=ht._obs_scan,
            obs_expr=ht[obs_str],
            transcript_expr=ht[transcript_str],
        )
    )

    logger.info("Getting cumulative expected variant counts...")
    # Get scan of mu_snp
    ht = ht.annotate(_mu_scan=get_cumulative_mu_expr(ht[transcript_str], ht[mu_str]))
    # Adjust scan of mu_snp
    ht = ht.annotate(
        _mu_scan=adjust_mu_expr(ht._mu_scan, ht[mu_str], ht[transcript_str])
    )
    ht = ht.annotate(
        cumulative_exp=translate_mu_to_exp_expr(
            ht._mu_scan, ht[transcript_str], ht[total_mu_str], ht[total_exp_str]
        )
    )

    logger.info("Getting forward observed/expected count and returning...")
    # NOTE: adding cond_expr here because get_obs_exp_expr expects it
    # cond_expr is necessary for reverse obs/exp, which is why the function has it
    ht = ht.annotate(cond_expr=True)
    ht = ht.annotate(
        forward_oe=get_obs_exp_expr(
            ht.cond_expr, ht.cumulative_obs[ht[transcript_str]], ht.cumulative_exp,
        )
    )
    return ht.drop("cond_expr")


def get_reverse_exprs(
    ht: hl.Table,
    total_obs_expr: hl.expr.Int64Expression,
    total_exp_expr: hl.expr.Float64Expression,
    scan_obs_expr: Dict[hl.expr.StringExpression, hl.expr.Int64Expression],
    scan_exp_expr: Dict[hl.expr.StringExpression, hl.expr.Float64Expression],
) -> hl.Table:
    """
    Call `get_reverse_obs_exp_expr` and `get_obs_exp_expr` to add the reverse section cumulative observed, expected, and observed/expected values.

    .. note::
        'Reverse' refers to moving through the transcript from larger to smaller chromosomal positions.

    :param hl.Table ht: Input Table.
    :param hl.expr.Int64Expression total_obs_expr: Expression containing total number of observed variants per transcript (if searching for first break)
        or per section (if searching for additional breaks).
    :param hl.expr.Float64Expression total_exp_expr: Expression containing total number of expected variants per transcript (if searching for first break)
        or per section (if searching for additional breaks).
    :param Dict[hl.expr.StringExpression, hl.expr.Int64Expression] scan_obs_expr: Expression containing cumulative number of observed variants per transcript
        (if searching for first break) or per section (if searching for additional breaks).
    :param Dict[hl.expr.StringExpression, hl.expr.Float64Expression] scan_exp_expr: Expression containing cumulative number of expected variants per transcript
        (if searching for first break) or per section (if searching for additional breaks).
    :return: Table with reverse values annotated
    :rtype: hl.Table
    """
    # reverse value = total value - cumulative value
    ht = ht.annotate(
        reverse=get_reverse_obs_exp_expr(
            total_obs_expr=total_obs_expr,
            total_exp_expr=total_exp_expr,
            scan_obs_expr=scan_obs_expr,
            cumulative_exp_expr=scan_exp_expr,
        )
    )

    # Set reverse o/e to missing if reverse expected value is 0 (to avoid NaNs)
    return ht.annotate(
        reverse_obs_exp=get_obs_exp_expr(
            (ht.reverse.exp != 0), ht.reverse.obs, ht.reverse.exp
        )
    )


def get_dpois_expr(
    cond_expr: hl.expr.BooleanExpression,
    section_oe_expr: hl.expr.Float64Expression,
    obs_expr: Union[
        Dict[hl.expr.StringExpression, hl.expr.Int64Expression], hl.expr.Int64Expression
    ],
    exp_expr: Union[
        Dict[hl.expr.StringExpression, hl.expr.Float64Expression],
        hl.expr.Float64Expression,
    ],
) -> hl.expr.StructExpression:
    """
    Calculate null and alt values in preparation for chi-squared test to find significant breaks.

    All parameter values depend on the direction of calculation (forward/reverse) and
    number of breaks (searching for first break or searching for additional break).

    For forward null/alts, values for obs_expr and and exp_expr should be:
        - Expression containing cumulative numbers for entire transcript.
        - Expression containing cumulative numbers for section of transcript
            between the beginning or end of the transcript and the first breakpoint.

    For reverse null/alts, values for obs_expr and and exp_expr should be:
        - Reverse counts for entire transcript.
        - Reverse counts for section of transcript.

    For forward null/alts, values for overall_oe_expr and section_oe_expr should be:
        - Expression containing observed/expected value for entire transcript and
            expression containing observed/expected value calculated on cumulative observed and expected
            variants at each position.
        - Expression containing observed/expected value for section of transcript.

    For reverse null/alts, values for overall_oe_expr and section_oe_expr should be:
        - Expression containing observed/expected value for entire transcript and
            expression containing observed/expected value calculated on reverse observed variants value
            (total observed - cumulative observed count).
        - Expression containing observed/expected value for section of transcript and
            expression containing reverse observed/expected value for section of transcript.

    For forward null/alts, cond_expr should check:
        - That the length of the obs_expr isn't 0 when searching for the first break.
        - That the length of the obs_expr is 2 when searching for a second additional break.

    For reverse null/alts, cond_expr should check:
        - That the reverse observed value for the entire transcript is defined when searching for the first break.
        - That the reverse observed value for the section between the first breakpoint and the end of the transcript
             is defined when searching for a second additional break.

    :param hl.expr.BooleanExpression cond_expr: Conditional expression to check before calculating null and alt values.
    :param hl.expr.Float64Expression section_oe_expr: Expression of section observed/expected value.
    :param Union[Dict[hl.expr.StringExpression, hl.expr.Int64Expression], hl.expr.Int64Expression] obs_expr: Expression containing observed variants count.
    :param Union[Dict[hl.expr.StringExpression, hl.expr.Float64Expression], hl.expr.Float64Expression] exp_expr: Expression containing expected variants count.
    :return: Struct containing forward or reverse null and alt values (either when searching for first or second break).
    :rtype: hl.expr.StructExpression
    """
    return hl.or_missing(cond_expr, hl.dpois(obs_expr, exp_expr * section_oe_expr))


def get_section_expr(dpois_expr: hl.expr.ArrayExpression,) -> hl.expr.Float64Expression:
    """
    Build null or alt model by multiplying all section null or alt distributions.

    For example, when checking for the first break in a transcript, the transcript is broken into two sections:
    pre-breakpoint and post-breakpoint. Each section's null and alt distributions must be multiplied
    to later test the significance of the break.

    :param hl.expr.ArrayExpression dpois_expr: ArrayExpression that contains all section nulls or alts.
        Needs to be reduced to single float by multiplying each number in the array.
    :return: Overall section distribution.
    :rtype: hl.expr.Float64Expression
    """
    return hl.fold(lambda i, j: i * j, 1, dpois_expr)


def search_for_break(
    ht: hl.Table, search_field: hl.str, chisq_threshold: float = 10.8,
) -> hl.Table:
    """
    Search for breakpoints in a transcript or within a transcript subsection.

    Expects input context HT to contain the following fields:
        - locus
        - alleles
        - transcript or section
        - coverage (median)
        - mu_snp
        - scan_counts struct
        - overall_oe
        - forward_oe
        - reverse struct
        - reverse_obs_exp
        - total_obs
        - total_exp
    If searching for simultaneous breaks, expects HT to have the following fields:
        - pre_obs
        - pre_exp
        - pre_oe
        - window_obs
        - window_exp
        - window_oe
        - post_obs
        - post_exp
        - post_oe
    Also expects:
        - multiallelic variants in input HT have been split.
        - Input HT is autosomes/PAR only, X non-PAR only, or Y non-PAR only.

    Return HT filtered to lines with maximum chisq if chisq >= max_value, otherwise returns None.

    :param hl.Table ht: Input context Table.
    :param hl.expr.StringExpression search_field: Field of table to search. Value should be either 'transcript' or 'section'.
    :param float chisq_threshold: Chi-square significance threshold.
        Value should be 10.8 (single break) and 13.8 (two breaks) (values from ExAC RMC code).
        Default is 10.8.
    :return: Table annotated with whether position is a breakpoint.
    :rtype: hl.Table
    """
    logger.info(
        "Creating section null (no regional variability in missense depletion)\
        and alt (evidence of domains of missense constraint) expressions..."
    )

    # Split transcript or transcript subsection into two sections
    # Split transcript when searching for first break
    # Split transcript subsection when searching for additional breaks
    ht = ht.annotate(
        section_nulls=[
            # Add forwards section null (going through positions from smaller to larger)
            # section_null = stats.dpois(section_obs, section_exp*overall_obs_exp)[0]
            get_dpois_expr(
                cond_expr=hl.len(ht.cumulative_obs) != 0,
                section_oe_expr=ht.overall_oe,
                obs_expr=ht.cumulative_obs[ht[search_field]],
                exp_expr=ht.cumulative_exp,
            ),
            # Add reverse section null (going through positions larger to smaller)
            get_dpois_expr(
                cond_expr=hl.is_defined(ht.reverse.obs),
                section_oe_expr=ht.overall_oe,
                obs_expr=ht.reverse.obs,
                exp_expr=ht.reverse.exp,
            ),
        ],
        section_alts=[
            # Add forward section alt
            # section_alt = stats.dpois(section_obs, section_exp*section_obs_exp)[0]
            get_dpois_expr(
                cond_expr=hl.len(ht.cumulative_obs) != 0,
                section_oe_expr=ht.forward_oe,
                obs_expr=ht.cumulative_obs[ht[search_field]],
                exp_expr=ht.cumulative_exp,
            ),
            # Add reverse section alt
            get_dpois_expr(
                cond_expr=hl.is_defined(ht.reverse.obs),
                section_oe_expr=ht.reverse_obs_exp,
                obs_expr=ht.reverse.obs,
                exp_expr=ht.reverse.exp,
            ),
        ],
    )

    logger.info("Multiplying all section nulls and all section alts...")
    # Kaitlin stores all nulls/alts in section_null and section_alt and then multiplies
    # e.g., p1 = prod(section_null_ps)
    ht = ht.annotate(
        total_null=get_section_expr(ht.section_nulls),
        total_alt=get_section_expr(ht.section_alts),
    )

    logger.info("Adding chisq value and getting max chisq...")
    ht = ht.annotate(chisq=(2 * (hl.log10(ht.total_alt) - hl.log10(ht.total_null))))

    # "The default chi-squared value for one break to be considered significant is
    # 10.8 (p ~ 10e-3) and is 13.8 (p ~ 10e-4) for two breaks. These currently cannot
    # be adjusted."
    group_ht = ht.group_by(search_field).aggregate(max_chisq=hl.agg.max(ht.chisq))
    group_ht = group_ht.checkpoint(f"{temp_path}/max_chisq.ht", overwrite=True)
    ht = ht.annotate(max_chisq=group_ht[ht.transcript].max_chisq)
    return ht.annotate(
        is_break=((ht.chisq == ht.max_chisq) & (ht.chisq >= chisq_threshold))
    )


def process_transcripts(ht: hl.Table, chisq_threshold: float):
    """
    Annotate each position in Table with whether that position is a significant breakpoint.

    Also annotate input Table with cumulative observed, expected, and observed/expected values
    for both forward (moving from smaller to larger positions) and reverse (moving from larger to
    smaller positions) directions.

    Expects input Table to have the following fields:
        - locus
        - alleles
        - mu_snp
        - transcript
        - observed
        - expected
        - coverage_correction
        - cpg
        - cumulative_obs
        - cumulative_exp
        - forward_oe
    Also expects:
        - multiallelic variants in context HT have been split.
        - Global annotations contains plateau models.

    :param hl.Table ht: Input Table. annotated with observed and expected variants counts per transcript.
    :param float chisq_threshold: Chi-square significance threshold.
        Value should be 10.8 (single break) and 13.8 (two breaks) (values from ExAC RMC code).
    :return: Table with cumulative observed, expected, and observed/expected values annotated for forward and reverse directions.
        Table also annotated with boolean for whether each position is a breakpoint.
    :rtype: hl.Table
    """
    logger.info(
        "Annotating HT with reverse observed and expected counts for each transcript...\n"
        "(transcript-level reverse (moving from larger to smaller positions) values)"
    )
    ht = get_reverse_exprs(
        ht=ht,
        total_obs_expr=ht.total_obs,
        total_exp_expr=ht.total_exp,
        scan_obs_expr=ht.cumulative_obs[ht.transcript],
        scan_exp_expr=ht.cumulative_exp,
    )

    return search_for_break(ht, "transcript", chisq_threshold)


def get_subsection_exprs(
    ht: hl.Table,
    section_str: str = "section",
    obs_str: str = "observed",
    mu_str: str = "mu_snp",
    total_mu_str: str = "total_mu",
    total_exp_str: str = "total_exp",
) -> hl.Table:
    """
    Annotate total observed, expected, and observed/expected (OE) counts for each section of a transcript.

    .. note::
        Assumes input Table is annotated with:
            - section
            - observed variants count per site
            - mutation rate probability per site
            - total mutation rate probability per transcript
            - total expected variant counts per transcript
        Names of annotations must match section_str, obs_str, mu_str, total_mu_str, and total_exp_str.

    :param hl.Table ht: Input Table.
    :param str section_str: Name of section annotation.
    :param str obs_str: Name of observed variant counts annotation.
    :param str mu_str: Name of mutation rate probability per site annotation.
    :param str total_mu_str: Name of annotation containing sum of mutation rate probabilities per transcript.
    :param str total_exp_str: Name of annotation containing total expected variant counts per transcript.
    :return: Table annotated with section observed, expected, and OE counts.
    :return: hl.Table
    """
    logger.info(
        "Getting total observed and expected counts for each transcript section..."
    )
    # Get total obs and mu per section
    section_counts = ht.group_by(ht[section_str]).aggregate(
        obs=hl.agg.sum(ht[obs_str]), mu=hl.agg.sum(ht[mu_str]),
    )

    # Translate total mu to total expected per section
    ht = ht.annotate(
        section_exp=(section_counts[ht[section_str]].mu / ht[total_mu_str])
        * ht[total_exp_str],
        section_obs=section_counts[ht[section_str]].obs,
    )

    logger.info("Getting observed/expected value for each transcript section...")
    return ht.annotate(
        break_oe=get_obs_exp_expr(
            cond_expr=hl.is_defined(ht[section_str]),
            obs_expr=ht.section_obs,
            exp_expr=ht.section_exp,
        )
    )


def process_sections(ht: hl.Table, chisq_threshold: float):
    """
    Search for breaks within given sections of a transcript.

    Expects that input Table has the following annotations:
        - context
        - ref
        - alt
        - cpg
        - observed
        - mu_snp
        - coverage_correction
        - methylation_level
        - section

    Also assumes that Table's globals contain plateau and coverage models.

    :param hl.Table ht: Input Table.
    :param float chisq_threshold: Chi-square significance threshold.
        Value should be 10.8 (single break) and 13.8 (two breaks) (values from ExAC RMC code).
    :return: Table annotated with whether position is a breakpoint.
    :rtype: hl.Table
    """
    ht = get_subsection_exprs(ht)

    # Rename break_oe (each section's observed/expected value) to be overall_oe
    # This is because the overall OE ratio used in searching for additional breaks should be
    # transcript section OE and not transcript overall OE
    ht = ht.transmute(overall_oe=ht.break_oe)

    logger.info("Splitting HT into pre and post breakpoint sections...")
    pre_ht = ht.filter(ht.section.contains("pre"))
    post_ht = ht.filter(ht.section.contains("post"))

    logger.info(
        "Annotating post breakpoint HT with cumulative observed and expected counts..."
    )
    post_ht = get_fwd_exprs(
        ht=post_ht,
        transcript_str="transcript",
        obs_str="observed",
        mu_str="mu_snp",
        total_mu_str="total_mu",
        total_exp_str="total_exp",
    )

    logger.info(
        "Annotating pre and post breakpoint HTs with reverse observed and expected counts..."
    )
    pre_ht = get_reverse_exprs(
        ht=pre_ht,
        total_obs_expr=pre_ht.section_obs,
        total_exp_expr=pre_ht.section_exp,
        scan_obs_expr=pre_ht.cumulative_obs[pre_ht.transcript],
        scan_exp_expr=pre_ht.cumulative_exp,
    )
    post_ht = get_reverse_exprs(
        ht=post_ht,
        total_obs_expr=post_ht.section_obs,
        total_exp_expr=post_ht.section_exp,
        scan_obs_expr=post_ht.cumulative_obs[post_ht.transcript],
        scan_exp_expr=post_ht.cumulative_exp,
    )

    logger.info("Searching for a break in each section and returning...")
    pre_ht = search_for_break(
        pre_ht, search_field="transcript", chisq_threshold=chisq_threshold,
    )
    post_ht = search_for_break(
        post_ht, search_field="transcript", chisq_threshold=chisq_threshold,
    )
    # Adjust is_break annotation in both HTs
    # to prevent this function from continually finding previous significant breaks
    pre_ht = pre_ht.annotate(
        is_break=hl.if_else(pre_ht.break_list.any(lambda x: x), False, pre_ht.is_break)
    )
    post_ht = post_ht.annotate(
        is_break=hl.if_else(
            post_ht.break_list.any(lambda x: x), False, post_ht.is_break
        )
    )
    return pre_ht.union(post_ht)


def process_additional_breaks(
    ht: hl.Table, break_num: int, chisq_threshold: float
) -> hl.Table:
    """
    Search for additional breaks in a transcript after finding one significant break.

    Expects that input Table is filtered to only transcripts already containing one significant break.
    Expects that input Table has the following annotations:
        - cpg
        - observed
        - mu_snp
        - coverage_correction
        - transcript

    Also assumes that Table's globals contain plateau models.

    :param hl.Table ht: Input Table.
    :param int break_num: Number of additional break: 2 for second break, 3 for third, etc.
    :param float chisq_threshold: Chi-square significance threshold.
        Value should be 10.8 (single break) and 13.8 (two breaks) (values from ExAC RMC code).
    :return: Table annotated with whether position is a breakpoint.
    :rtype: hl.Table
    """
    logger.info(
        "Generating table keyed by transcripts (used to get breakpoint position later)..."
    )
    break_ht = ht.filter(ht.is_break).key_by("transcript")

    logger.info(
        "Renaming is_break field to prepare to search for an additional break..."
    )
    # Rename because this will be overwritten when searching for additional break
    annot_expr = {"is_break": f"is_break_{break_num - 1}"}
    ht = ht.rename(annot_expr)

    logger.info(
        "Splitting each transcript into two sections: pre-first breakpoint and post..."
    )
    ht = ht.annotate(
        section=hl.if_else(
            ht.locus.position > break_ht[ht.transcript].locus.position,
            hl.format("%s_%s", ht.transcript, "post"),
            hl.format("%s_%s", ht.transcript, "pre"),
        ),
    )
    return process_sections(ht, chisq_threshold)


def calculate_section_chisq(
    obs_expr: hl.expr.Int64Expression, exp_expr: hl.expr.Float64Expression,
) -> hl.expr.Float64Expression:
    """
    Create expression checking if transcript section is significantly different than the null model (no evidence of regional missense constraint).

    Formula is: (section obs - section exp)^2 / section exp. Taken from ExAC RMC code.

    :param hl.expr.Int64Expression obs_expr:
    :param hl.expr.Float64Expression exp_expr:
    :return: Transcript section chi-squared value.
    :rtype: hl.expr.Float64Expression
    """
    return ((obs_expr - exp_expr) ** 2) / exp_expr


def get_all_breakpoint_pos(ht: hl.Table) -> hl.GroupedTable:
    """
    Get all breakpoint positions per transcript.

    :param hl.Table ht: Input Table.
            Example schema (truncated at two breaks for space reasons):
            ----------------------------------------
            Row fields:
                'locus': locus<GRCh37>
                'transcript': str
                'mu_snp': float64
                'observed': int32
                'total_exp': float64
                'total_mu': float64
                'total_obs': int64
                'max_chisq': float64
                'break_list': array<bool>
                'break_1_null': float64
                'break_1_alt': float64
                'break_1_chisq': float64
                'break_2_chisq': float64
                'break_2_max_chisq': float64
                'break_2_null': float64
                'break_2_alt': float64
                'break_pos': array<int32>
            ----------------------------------------
            Key: ['locus', 'transcript']
            ----------------------------------------
    :return: Table grouped by transcript, with all breakpoint positions annotated as a list.
    :rtype: hl.GroupedTable
    """
    ht = ht.filter(ht.break_list.any(lambda x: x))
    return ht.group_by("transcript").aggregate(
        break_pos=hl.sorted(hl.agg.collect(ht.locus.position))
    )


def get_section_info(
    ht: hl.Table, section_num: int, section_type: str, indices: Tuple[int],
) -> hl.Table:
    """
    Get the number of observed variants, number of expected variants, and chi square value for transcript section.

    .. note::
        Assumes that the input Table is annotated with a list of breakpoint positions (`break_pos`) and
        with each transcript's start and end positions (`start_pos`, `end_pos`).

    :param hl.Table ht: Input Table.
    :param int section_num: Transcript section number (e.g., 1 for first section, 2 for second, 3 for third, etc.).
    :param str section_type: Transcript section type. Must be one of 'first', 'middle', or 'end'.
    :param Tuple[int] indices: List of indices pointing to breakpoints.
    :return: Table containing transcript and new section obs, exp, and chi square annotations.
    """
    assert section_type in {
        "first",
        "middle",
        "last",
    }, "section_type must be one of 'first', 'middle', 'last'!"

    logger.info("Getting info for section of transcript between two breakpoints...")
    if section_type == "first":
        logger.info(
            "Getting info for first section of transcript (up to and including smallest breakpoint pos)..."
        )
        ht = ht.filter(ht.locus.position <= ht.break_pos[0])
        ht = ht.annotate(
            # Start position is transcript start if this is the first section
            section_start_pos=ht.start_pos,
            section_end_pos=ht.break_pos[0],
        )
    elif section_type == "middle":
        ht = ht.filter(
            (ht.locus.position > ht.break_pos[indices[0]])
            & (ht.locus.position <= ht.break_pos[indices[1]])
        )

        # Add section start/end position annotations
        ht = ht.annotate(
            # Add 1 to break_pos[indices[0]] since it isn't actually included in the region
            section_start_pos=ht.break_pos[indices[0]] + 1,
            section_end_pos=ht.break_pos[indices[1]],
        )

    else:
        logger.info(
            "Getting info for last section of transcript (after largest breakpoint pos)..."
        )
        ht = ht.filter(ht.locus.position > ht.break_pos[-1])
        ht = ht.annotate(
            # Get last position from break_pos list and add 1 since it isn't included in the region
            # Use the transcript end position as the end position since this is the last section
            section_start_pos=ht.break_pos[-1] + 1,
            section_end_pos=ht.end_pos,
        )

    ht = ht.annotate(section=hl.format("%s_%s", ht.transcript, str(section_num)))
    ht = get_subsection_exprs(
        ht, "transcript", "observed", "mu_snp", "total_mu", "total_exp"
    )
    return ht.annotate(
        section_chisq=calculate_section_chisq(ht.section_obs, ht.section_exp)
    )


def annotate_transcript_sections(ht: hl.Table, max_n_breaks: int,) -> hl.Table:
    """
    Annotate each transcript section with observed, expected, OE, and section chi square values.

    .. note::
        Needs to be run for each break number. For example, this function needs to be run for transcripts with three breaks,
        and it needs to be run again for transcripts with four breaks.

    :param hl.Table ht: Input Table.
    :param int max_n_breaks: Largest number of breaks.
    :return: Table with section and section values annotated.
    :rtype: hl.Table
    """
    logger.info("Get section information for first section of each transcript...")
    count = 1
    section_ht = get_section_info(
        ht, section_num=count, section_type="first", indices=None,
    )

    # Check sections between breakpoint positions
    while count <= max_n_breaks:
        if count == 1:
            # One break transcripts only get divided into two sections
            # Thus, increment counter and continue
            count += 1
            continue
        else:
            temp_ht = get_section_info(
                ht,
                section_num=count,
                section_type="middle",
                indices=(count - 2, count - 1),
            )
            section_ht = section_ht.union(temp_ht)
            count += 1
    end_ht = get_section_info(ht, section_num=count, section_type="last", indices=None)
    return section_ht.union(end_ht)


def get_unique_transcripts_per_break(
    ht: hl.Table, max_n_breaks: int,
) -> Dict[int, Union[Set[str], hl.expr.SetExpression]]:
    """
    Return the set of transcripts unique to each break number.

    If the set is empty, return an empty SetExpression.

    .. note::
        - This function will only get unique transcripts for transcripts with one or one + additional breaks.
        - This will not work for transcripts with two simultaneous breaks.
        - Assumes input Table is annotated with list containing booleans for whether that locus is a breakpoint
        (`break_list`).

    :param hl.Table: Input Table.
    :param int max_n_breaks: Largest number of breaks.
    :return: Dictionary with break number (key) and set of transcripts unique to that break number or empty SetExpression (value).
    :rtype: Dict[int, Union[Set[str], hl.expr.SetExpression]]
    """
    transcripts_per_break = {}
    # Use `break_list` annotation (list of booleans for whether a row is a breakpoint)
    # to filter one/additional breaks ht to rows that are significant breakpoints ONLY
    ht = ht.filter(ht.break_list.any(lambda x: x))

    # Group HT (filtered to breakpoint positions only) by transcript and
    # count the number of breakpoints associated with each transcript
    group_ht = ht.group_by("transcript").aggregate(n_breaks=hl.agg.count())

    # Checkpoint to force hail to finish this group by computation
    group_ht = group_ht.checkpoint(
        f"{temp_path}/breaks_per_transcript.ht", overwrite=True
    )

    for i in range(1, max_n_breaks + 1):
        temp_ht = group_ht.filter(group_ht.n_breaks == i)
        transcripts = temp_ht.aggregate(hl.agg.collect_as_set(temp_ht.transcript))
        if len(transcripts > 0):
            transcripts_per_break[i] = transcripts
        else:
            transcripts_per_break[i] = hl.missing(hl.tset(hl.tstr))
    return transcripts_per_break


def reformat_annotations_for_release(ht: hl.Table) -> hl.Table:
    """
    Reformat annotations in input HT for release.

    This reformatting is necessary to load data into the gnomAD browser.

    Desired schema:
    ---------------------------------------
    Row fields:
        'transcript_id': str
        'regions': array<struct {
            'start': int32
            'stop': int32
            'observed_missense': int32
            'expected_missense': float64
            'chisq': float64
        }>

    ----------------------------------------
    Key: ['transcript_id']
    ----------------------------------------

    :param hl.Table ht: Input Table.
    :return: Table with schema described above.
    :rtype: hl.Table
    """
    ht = ht.annotate(
        regions=hl.struct(
            start=ht.section_start,
            stop=ht.section_end,
            observed_missense=ht.section_obs,
            expected_missense=ht.section_exp,
            chisq=ht.section_chisq,
        )
    )
    # Group Table by transcript
    return ht.group_by(transcript_id=ht.transcript).aggregate(
        regions=hl.agg.collect(ht.regions)
    )


def finalize_multiple_breaks(
    ht: hl.Table, max_n_breaks: int, annotations: List[str] = FINAL_ANNOTATIONS,
) -> hl.Table:
    """
    Organize table of transcripts with multiple breaks.

    Get number of transcripts unique to each break number and drop any extra annotations.
    Also calculate each section's observed, expected, OE, and chi-square values.

    Assumes:
        - Table is annotated with set of transcripts per break (e.g., `break_1_transcripts`)

    :param hl.Table ht: Input Table. Example schema (truncated at two breaks for space reasons):
        ---------------------------------------
        Row fields:
            'locus': locus<grch37>
            'transcript': str
            'mu_snp': float64
            'observed': int32
            'total_exp': float64
            'total_mu': float64
            'total_obs': int64
            'max_chisq': float64
            'break_list': array<bool>
            'break_1_null': float64
            'break_1_alt': float64
            'break_1_chisq': float64
            'break_2_chisq': float64
            'break_2_max_chisq': float64
            'break_2_null': float64
            'break_2_alt': float64
        ----------------------------------------
        Key: ['locus', 'transcript']
        ----------------------------------------
    :param int max_n_breaks: Largest number of breakpoints in any transcript.
    :param List[str] annotations: List of annotations to keep from input Table.
        Default is FINAL_ANNOTATIONS.
    :return: Table annotated with transcript subsection values and breakpoint positions.
    :rtype: hl.Table
    """
    logger.info("Removing outlier transcripts...")
    outlier_transcripts = get_constraint_transcripts(outlier=True)
    ht = ht.filter(~outlier_transcripts.contains(ht.transcript))

    logger.info("Getting transcripts associated with each break number...")
    # Get number of transcripts UNIQUE to each break number
    # Transcript sets in globals currently are not unique
    # i.e., `break_1_transcripts` could contain transcripts that are also present in `break_2_transcripts`
    ht = ht.select_globals()
    transcripts_per_break = get_unique_transcripts_per_break(ht, max_n_breaks)

    # Print number of transcripts per break to output
    # This is used to create TSV input to `n_transcripts_per_break.R`
    for break_num in transcripts_per_break:
        logger.info(
            "Break number %i has %i transcripts",
            break_num,
            len(transcripts_per_break[break_num]),
        )

    logger.info("Selecting only relevant annotations from HT and checkpointing...")
    ht = ht.select(*annotations)
    ht = ht.checkpoint(f"{temp_path}/multiple_breaks.ht", overwrite=True)

    logger.info("Getting all breakpoint positions...")
    break_ht = get_all_breakpoint_pos(ht)
    break_ht = break_ht.checkpoint(
        f"{temp_path}/multiple_breaks_breakpoints.ht", overwrite=True
    )
    ht = ht.annotate(break_pos=break_ht[ht.transcript].break_pos)

    logger.info("Get transcript section annotations (obs, exp, OE, chisq)...")
    hts = []
    for i in range(1, max_n_breaks + 1):
        transcripts = hl.literal(transcripts_per_break[i])
        if hl.is_missing(transcripts):
            logger.info("Break number %i has no transcripts. Continuing...")

        # Filter HT to transcripts associated with this break only
        # and annotate section information
        temp_ht = ht.filter(transcripts.contains(ht.transcript))
        temp_ht = annotate_transcript_sections(temp_ht, i)

        # Add section oe
        # Do not cap section oe value here (this is for browser display)
        temp_ht = temp_ht.annotate(section_oe=temp_ht.section_obs / temp_ht.section_exp)
        temp_ht = temp_ht.checkpoint(
            f"gs://regional_missense_constraint/temp/break_{i}_sections.ht",
            overwrite=True,
        )
        hts.append(temp_ht)

    # Merge all HTs together
    ht = hts[0].union(*hts[1:])
    ht = ht.annotate_globals(**transcripts_per_break)
    ht = ht.checkpoint(multiple_breaks.path, overwrite=True)
    return ht


def finalize_simul_breaks(ht: hl.Table) -> hl.Table:
    """
    Process Table containing transcripts with two simultaneous breaks.

    Calculate each transcript subsection observed, expected, OE, and chi-square values.

    :param hl.Table ht: Input Table with simultaneous breaks results.
    :return: Table annotated with transcript subsection values.
    :rtype: hl.Table
    """
    logger.info("Get transcript section annotations (obs, exp, OE, chisq)...")
    ht = annotate_transcript_sections(ht, max_n_breaks=2)
    ht = ht.checkpoint(f"{temp_path}/simul_break_sections.ht", overwrite=True)
    return ht


def finalize_all_breaks_results(
    breaks_ht: hl.Table,
    simul_breaks_ht: hl.Table,
    max_n_breaks: int,
    annotations: List[str] = FINAL_ANNOTATIONS,
) -> None:
    """
    Finalize all breaks results.

    Finalize results for multiple breaks (first/additional breaks) and simultaneous breaks,
    then merge results into single Table.

    Also reformat Table to match desired release HT schema.

    :param hl.Table breaks_ht: Input Table with multiple break results.
    :param hl.Table simul_breaks_ht: Input Table with simultaneous breaks results.
    :param int max_n_breaks: Largest number of breakpoints in any transcript. Used only for multiple breaks results.
    :param List[str] annotations: List of annotations to keep from input Table.
        Default is FINAL_ANNOTATIONS.
    :return: None; writes Table to resource path.
    """
    logger.info("Finalizing multiple breaks results...")
    breaks_ht = finalize_multiple_breaks(breaks_ht, max_n_breaks, annotations)

    logger.info("Finalizing simultaneous breaks results...")
    simul_breaks_ht = finalize_simul_breaks(simul_breaks_ht)
    ht = breaks_ht.union(simul_breaks_ht, unify=False)
    ht = ht.checkpoint(f"{temp_path}/breaks.ht", overwrite=True)

    logger.info("Reformatting for browser release...")
    ht = reformat_annotations_for_release(ht)
    ht.write(rmc_browser.path, overwrite=True)


def check_loci_existence(ht1: hl.Table, ht2: hl.Table, annot_str: str) -> hl.Table:
    """
    Check if loci from `ht1` are present in `ht2`.

    Annotate `ht1` with int showing whether locus is present in `ht2`.
    Annotation will be "0" if locus isn't present in `ht2` and "1" if locus is present.

    :param hl.Table ht1: Table to be annotated.
    :param hl.Table ht2: Table to check for loci from `ht1`.
    :param str annot_str: Name of annotation to be added to `ht1` designating whether locus is present in `ht2`.
    :return: Annotated version of `ht1`.
    :rtype: hl.Table
    """
    return ht1.annotate(**{f"{annot_str}": hl.int(hl.is_defined(ht2[ht1.locus]))})


def get_oe_bins(ht: hl.Table, build: str) -> None:
    """
    Group RMC results HT by obs/exp (OE) bin and annotate.

    Add the following annotations:
        - Proportion coding base pairs
        - Proportion de novo missense from controls/cases
        - Proportion ClinVar pathogenic/likely pathogenic missense variants in haploinsufficient genes.

    Assumes input Table is annotated with the following annotations:
        - `section_start`: Start position for transcript subsection
        - `section_end`: End position for transcript subsection
        - `section_obs`: Number of observed missense variants within transcript subsection
        - `section_exp`: Proportion of expected missense variatns within transcript subsection
        - `section_oe`: Observed/expected missense variation ratio within transcript subsection

    :param hl.Table ht: Input Table containing all breaks results.
    :param str build: Reference genome build.
    :return: None; writes TSV with OE bins + annotations to `oe_bin_counts_tsv` resource path.
    :rtype: None
    """
    if build != "GRCh37":
        raise DataException(
            "ClinVar and de novo files currently only exist for GRCh37!"
        )

    logger.info("Reading in ClinVar, de novo missense, and transcript HTs...")
    if not file_exists(clinvar_path_mis.path):
        import_clinvar_hi_variants(build="GRCh37", overwrite=True)
    if not file_exists(de_novo.path):
        import_de_novo_variants(build="GRCh37", overwrite=True)

    clinvar_ht = clinvar_path_mis.ht()
    dn_ht = de_novo.ht()
    transcript_ht = gene_model.ht()

    # Split de novo HT into two HTs -- one for controls and one for cases
    dn_controls_ht = dn_ht.filter(dn_ht.case_control == "control")
    dn_case_ht = dn_ht.filter(dn_ht.case_control != "control")

    # Get total number of coding base pairs, also ClinVar and DNM variants
    # TODO: use exon field in gene model HT to get only coding bases (rather than using transcript end - start)
    transcript_ht = transcript_ht.annotate(
        bp=transcript_ht.end_pos - transcript_ht.start_pos
    )
    total_bp = transcript_ht.aggregate(hl.agg.sum(transcript_ht.bp))
    total_clinvar = clinvar_ht.count()
    total_control = dn_controls_ht.count()
    total_case = dn_case_ht.count()

    # Annotate with control and case DNM, ClinVar P/LP variants,
    ht = check_loci_existence(ht, dn_controls_ht, "dnm_controls")
    ht = check_loci_existence(ht, dn_case_ht, "dnm_cases")
    ht = check_loci_existence(ht, clinvar_ht, "clinvar_path")
    ht = ht.annotate(
        oe_bin=hl.case()
        .when(ht.section_oe <= 0.2, "0-0.2")
        .when((ht.section_oe > 0.2) & (ht.section_oe <= 0.4), "0.2-0.4")
        .when((ht.section_oe > 0.4) & (ht.section_oe <= 0.6), "0.4-0.6")
        .when((ht.section_oe > 0.6) & (ht.section_oe <= 0.8), "0.6-0.8")
        .default("0.8-1.0")
    )
    # Checkpoint HT here because it becomes a couple tables below
    ht = ht.checkpoint(f"{temp_path}/breaks_oe_bin.ht", overwrite=True)

    # Group HT by section to get number of base pairs per section
    # Need to group by to avoid overcounting
    group_ht = ht.group_by("section").aggregate(
        start=hl.agg.take(ht.section_start, 1)[0],
        end=hl.agg.take(ht.section_end, 1)[0],
        obs=hl.agg.take(ht.section_obs, 1)[0],
        exp=hl.agg.take(ht.section_exp, 1)[0],
        chisq=hl.agg.take(ht.section_chisq, 1)[0],
        oe=hl.agg.take(ht.section_oe, 1)[0],
        oe_bin=hl.agg.take(ht.oe_bin, 1)[0],
    )
    group_ht = group_ht.checkpoint(f"{temp_path}/sections.ht", overwrite=True)
    group_ht = group_ht.annotate(bp=group_ht.end - group_ht.start)
    group_ht = group_ht.group_by("oe_bin").aggregate(bp_sum=hl.agg.sum(group_ht.bp))

    # Group HT
    assess_ht = ht.group_by("oe_bin").aggregate(
        dnm_controls=hl.agg.sum(ht.dnm_controls),
        dnm_case=hl.agg.sum(ht.dnm_cases),
        clinvar=hl.agg.sum(ht.clinvar_path),
    )
    assess_ht_count = assess_ht.count()
    if assess_ht_count != 5:
        raise DataException(
            f"Expected 5 OE bins but found {assess_ht_count}. Please double check and rerun!"
        )

    logger.info("Reformatting annotations on assessment HT to be proportions...")
    assess_ht = assess_ht.annotate(bp=group_ht[assess_ht.key])
    assess_ht = assess_ht.transmute(
        bp=assess_ht.bp / total_bp,
        controls=assess_ht.dnm_controls / total_control,
        case=assess_ht.dnm_case / total_case,
        clinvar=assess_ht.clinvar / total_clinvar,
    )
    # Add a show to double check HT
    assess_ht.show()

    logger.info("Exporting assessment HT (in preparation for plotting)...")
    assess_ht.export(oe_bin_counts_tsv)


def constraint_flag_expr(
    obs_syn_expr: hl.expr.Int64Expression,
    obs_mis_expr: hl.expr.Int64Expression,
    obs_lof_expr: hl.expr.Int64Expression,
    exp_syn_expr: hl.expr.Float64Expression,
    exp_mis_expr: hl.expr.Float64Expression,
    exp_lof_expr: hl.expr.Float64Expression,
    raw_syn_z_expr: hl.expr.Float64Expression,
    raw_mis_z_expr: hl.expr.Float64Expression,
    raw_lof_z_expr: hl.expr.Float64Expression,
) -> hl.expr.StructExpression:
    """
    Return struct with constraint flags.

    Flags are designed to mark outlier transcripts, and explanation of constraint flags is in the gnomAD browser FAQ:
    https://gnomad.broadinstitute.org/faq#why-are-constraint-metrics-missing-for-this-gene-or-annotated-with-a-note

    :param hl.expr.Int64Expression obs_syn_expr: Expression containing number of observed synonymous variants in gnomAD.
    :param hl.expr.Int64Expression obs_mis_expr: Expression containing number of observed missense variants in gnomAD.
    :param hl.expr.Int64Expression obs_lof_expr: Expression containing number of observed loss-of-function (LoF) variants in gnomAD.
    :param hl.expr.Float64Expression exp_syn_expr: Expression containing number of expected synonymous variants.
    :param hl.expr.Float64Expression exp_mis_expr: Expression containing number of expected missense variants.
    :param hl.expr.Float64Expression exp_lof_expr: Expression containing number of expected LoF variants.
    :param hl.expr.Float64Expression raw_syn_z_expr: Expression containing number of Z score for synonymous variants.
    :param hl.expr.Float64Expression raw_mis_z_expr: Expression containing number of Z score for missense variants.
    :param hl.expr.Float64Expression raw_lof_z_expr: Expression containing number of Z score for LoF variants.
    :return: StructExpression containing constraint flags.
    :rtype: hl.expr.StructExpression
    """
    return hl.struct(
        no_variants=(
            hl.or_else(obs_syn_expr, 0)
            + hl.or_else(obs_mis_expr, 0)
            + hl.or_else(obs_lof_expr, 0)
        )
        == 0,
        no_exp_syn=exp_syn_expr == 0,
        no_exp_mis=exp_mis_expr == 0,
        no_exp_lof=exp_lof_expr == 0,
        syn_outlier=hl.abs(raw_syn_z_expr) > 5,
        mis_too_many=raw_mis_z_expr < -5,
        lof_too_many=raw_lof_z_expr < -5,
    )


def fix_xg(
    context_ht: hl.Table,
    exome_ht: hl.Table,
    xg_transcript: str = "ENST00000419513",
    groupings: List[str] = GROUPINGS,
) -> hl.Table:
    """
    Fix observed and expected counts for XG (gene that spans PAR and non-PAR regions on chrX).

    Expects that context HT is annotated with all of the fields in `groupings`.

    :param hl.Table context_ht: Context Table.
    :param hl.Table exome_ht: Table containing variants from gnomAD exomes.
    :param str xg_transcript: XG transcript string. Default is 'ENST00000419513'.
    :param List[str] groupings: List of Table fields used to group Table to adjust mutation rate.
        Default is GROUPINGS.
    :return: Table filtered to XG and annotated with RMC annotations (forward scans, total obs/exp/mu, overall OE).
    :rtype: hl.Table
    """

    def _fix_xg_exp(
        xg: hl.Table, groupings: List[str] = groupings,
    ) -> hl.expr.StructExpression:
        """
        Fix total expected and total mu counts for XG.

        :param hl.Table xg: Context Table filtered to XG.
        :param List[str] groupings: List of Table fields used to group Table to adjust mutation rate.
            Default is GROUPINGS.
        :return: StructExpression with total mu and total expected values.
        :rtype: hl.expr.StructExpression
        """
        xg = xg.annotate(par=xg.locus.in_x_par())
        par = xg.filter(xg.par)
        nonpar = xg.filter(~xg.par)
        par = calculate_exp_per_transcript(
            par, locus_type="autosomes", groupings=groupings
        )
        nonpar = calculate_exp_per_transcript(
            nonpar, locus_type="X", groupings=groupings
        )
        exp_ht = par.union(nonpar)
        return exp_ht.aggregate(
            hl.struct(
                total_exp=hl.agg.sum(exp_ht.expected),
                total_mu=hl.agg.sum(exp_ht.mu_agg),
            )
        )

    def _fix_xg_obs(xg: hl.Table, exome_ht: hl.Table) -> hl.Table:
        """
        Fix total observed counts for XG.

        :param hl.Table xg: Context Table filtered to XG.
        :param hl.Table exome_ht: Table containing variants from gnomAD exomes.
        :return: Context Table filtered to XG, annotated with total observed and observed per position values.
        :rtype: hl.Table
        """
        xg = xg.annotate(_obs=exome_ht.index(xg.key))
        xg = xg.transmute(observed=hl.int(hl.is_defined(xg._obs)))
        return xg.annotate(total_obs=obs_ht[xg.transcript].observed)

    logger.info("Filtering context HT to XG (transcript: %s)...", xg_transcript)
    xg = context_ht.filter(context_ht.transcript == xg_transcript)

    logger.info("Fixing expected counts for XG...")
    exp_struct = _fix_xg_exp(xg, groupings)

    logger.info("Fixing observed counts for XG...")
    exome_ht = exome_ht.filter(
        exome_ht.transcript_consequences.transcript_id == xg_transcript
    )
    obs_ht = calculate_observed(exome_ht)
    xg = _fix_xg_obs(xg, exome_ht)

    logger.info("Collecting by key...")
    # Context HT is keyed by locus and allele, which means there is one row for every possible missense variant
    # This means that any locus could be present up to three times (once for each possible missense)
    # Collect by key here to ensure all loci are unique
    xg = xg.key_by("locus", "transcript").collect_by_key()
    xg = xg.annotate(
        # Collect the mutation rate probabilities at each locus
        mu_snp=hl.sum(xg.values.mu_snp),
        # Collect the observed counts for each locus
        # (this includes counts for each possible missense at the locus)
        observed=hl.sum(xg.values.observed),
        # Take just the first coverage value, since the locus should have the same coverage across the possible variants
        coverage=xg.values.exome_coverage[0],
    )

    logger.info(
        "Annotating overall observed/expected value (capped at 1) and forward scans..."
    )
    xg = xg.annotate(
        total_exp=exp_struct.total_exp,
        total_mu=exp_struct.total_mu,
        total_obs=obs_ht[xg.transcript].observed,
    )
    xg.describe()
    xg = xg.annotate(overall_oe=hl.min(xg.total_obs / xg.total_exp, 1))
    xg = get_fwd_exprs(
        ht=xg,
        transcript_str="transcript",
        obs_str="observed",
        mu_str="mu_snp",
        total_mu_str="total_mu",
        total_exp_str="total_exp",
    )
    xg = xg.checkpoint(f"{temp_path}/XG.ht", overwrite=True)
    return xg<|MERGE_RESOLUTION|>--- conflicted
+++ resolved
@@ -3,13 +3,8 @@
 
 import hail as hl
 
-<<<<<<< HEAD
 from gnomad.resources.resource_utils import DataException
 from gnomad.utils.file_utils import file_exists
-=======
-from gnomad.utils.file_utils import file_exists
-from gnomad.resources.resource_utils import DataException
->>>>>>> ed997eaf
 
 from gnomad_lof.constraint_utils.generic import annotate_variant_types
 
@@ -110,7 +105,8 @@
 
 
 def get_cumulative_mu_expr(
-    transcript_expr: hl.expr.StringExpression, mu_expr: hl.expr.Float64Expression,
+    transcript_expr: hl.expr.StringExpression,
+    mu_expr: hl.expr.Float64Expression,
 ) -> hl.expr.DictExpression:
     """
     Return annotation with the cumulative mutation rate probability, shifted by one.
@@ -183,7 +179,9 @@
 
 
 def calculate_exp_per_transcript(
-    context_ht: hl.Table, locus_type: str, groupings: List[str] = GROUPINGS,
+    context_ht: hl.Table,
+    locus_type: str,
+    groupings: List[str] = GROUPINGS,
 ) -> hl.Table:
     """
     Return the total number of expected variants and aggregate mutation rate per transcript.
@@ -269,7 +267,8 @@
 
 
 def get_cumulative_obs_expr(
-    transcript_expr: hl.expr.StringExpression, observed_expr: hl.expr.Int64Expression,
+    transcript_expr: hl.expr.StringExpression,
+    observed_expr: hl.expr.Int64Expression,
 ) -> hl.expr.DictExpression:
     """
     Return annotation with the cumulative number of observed variants, shifted by one.
@@ -381,7 +380,8 @@
     logger.info("Getting cumulative observed variant counts...")
     ht = ht.annotate(
         _obs_scan=get_cumulative_obs_expr(
-            transcript_expr=ht[transcript_str], observed_expr=ht[obs_str],
+            transcript_expr=ht[transcript_str],
+            observed_expr=ht[obs_str],
         )
     )
     ht = ht.annotate(
@@ -411,7 +411,9 @@
     ht = ht.annotate(cond_expr=True)
     ht = ht.annotate(
         forward_oe=get_obs_exp_expr(
-            ht.cond_expr, ht.cumulative_obs[ht[transcript_str]], ht.cumulative_exp,
+            ht.cond_expr,
+            ht.cumulative_obs[ht[transcript_str]],
+            ht.cumulative_exp,
         )
     )
     return ht.drop("cond_expr")
@@ -518,7 +520,9 @@
     return hl.or_missing(cond_expr, hl.dpois(obs_expr, exp_expr * section_oe_expr))
 
 
-def get_section_expr(dpois_expr: hl.expr.ArrayExpression,) -> hl.expr.Float64Expression:
+def get_section_expr(
+    dpois_expr: hl.expr.ArrayExpression,
+) -> hl.expr.Float64Expression:
     """
     Build null or alt model by multiplying all section null or alt distributions.
 
@@ -535,7 +539,9 @@
 
 
 def search_for_break(
-    ht: hl.Table, search_field: hl.str, chisq_threshold: float = 10.8,
+    ht: hl.Table,
+    search_field: hl.str,
+    chisq_threshold: float = 10.8,
 ) -> hl.Table:
     """
     Search for breakpoints in a transcript or within a transcript subsection.
@@ -724,7 +730,8 @@
     )
     # Get total obs and mu per section
     section_counts = ht.group_by(ht[section_str]).aggregate(
-        obs=hl.agg.sum(ht[obs_str]), mu=hl.agg.sum(ht[mu_str]),
+        obs=hl.agg.sum(ht[obs_str]),
+        mu=hl.agg.sum(ht[mu_str]),
     )
 
     # Translate total mu to total expected per section
@@ -810,10 +817,14 @@
 
     logger.info("Searching for a break in each section and returning...")
     pre_ht = search_for_break(
-        pre_ht, search_field="transcript", chisq_threshold=chisq_threshold,
+        pre_ht,
+        search_field="transcript",
+        chisq_threshold=chisq_threshold,
     )
     post_ht = search_for_break(
-        post_ht, search_field="transcript", chisq_threshold=chisq_threshold,
+        post_ht,
+        search_field="transcript",
+        chisq_threshold=chisq_threshold,
     )
     # Adjust is_break annotation in both HTs
     # to prevent this function from continually finding previous significant breaks
@@ -877,7 +888,8 @@
 
 
 def calculate_section_chisq(
-    obs_expr: hl.expr.Int64Expression, exp_expr: hl.expr.Float64Expression,
+    obs_expr: hl.expr.Int64Expression,
+    exp_expr: hl.expr.Float64Expression,
 ) -> hl.expr.Float64Expression:
     """
     Create expression checking if transcript section is significantly different than the null model (no evidence of regional missense constraint).
@@ -930,7 +942,10 @@
 
 
 def get_section_info(
-    ht: hl.Table, section_num: int, section_type: str, indices: Tuple[int],
+    ht: hl.Table,
+    section_num: int,
+    section_type: str,
+    indices: Tuple[int],
 ) -> hl.Table:
     """
     Get the number of observed variants, number of expected variants, and chi square value for transcript section.
@@ -996,7 +1011,10 @@
     )
 
 
-def annotate_transcript_sections(ht: hl.Table, max_n_breaks: int,) -> hl.Table:
+def annotate_transcript_sections(
+    ht: hl.Table,
+    max_n_breaks: int,
+) -> hl.Table:
     """
     Annotate each transcript section with observed, expected, OE, and section chi square values.
 
@@ -1012,7 +1030,10 @@
     logger.info("Get section information for first section of each transcript...")
     count = 1
     section_ht = get_section_info(
-        ht, section_num=count, section_type="first", indices=None,
+        ht,
+        section_num=count,
+        section_type="first",
+        indices=None,
     )
 
     # Check sections between breakpoint positions
@@ -1036,7 +1057,8 @@
 
 
 def get_unique_transcripts_per_break(
-    ht: hl.Table, max_n_breaks: int,
+    ht: hl.Table,
+    max_n_breaks: int,
 ) -> Dict[int, Union[Set[str], hl.expr.SetExpression]]:
     """
     Return the set of transcripts unique to each break number.
@@ -1120,7 +1142,9 @@
 
 
 def finalize_multiple_breaks(
-    ht: hl.Table, max_n_breaks: int, annotations: List[str] = FINAL_ANNOTATIONS,
+    ht: hl.Table,
+    max_n_breaks: int,
+    annotations: List[str] = FINAL_ANNOTATIONS,
 ) -> hl.Table:
     """
     Organize table of transcripts with multiple breaks.
@@ -1457,7 +1481,8 @@
     """
 
     def _fix_xg_exp(
-        xg: hl.Table, groupings: List[str] = groupings,
+        xg: hl.Table,
+        groupings: List[str] = groupings,
     ) -> hl.expr.StructExpression:
         """
         Fix total expected and total mu counts for XG.
