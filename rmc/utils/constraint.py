import logging
from typing import Dict, List, Union

import hail as hl

from gnomad.utils.reference_genome import get_reference_genome

from gnomad_lof.constraint_utils.generic import annotate_variant_types

from rmc.resources.resource_utils import MISSENSE
from rmc.utils.generic import (
    get_coverage_correction_expr,
    get_exome_bases,
    process_vep,
)


logging.basicConfig(
    format="%(asctime)s (%(name)s %(lineno)s): %(message)s",
    datefmt="%m/%d/%Y %I:%M:%S %p",
)
logger = logging.getLogger("constraint_utils")
logger.setLevel(logging.INFO)


GROUPINGS = [
    "context",
    "ref",
    "alt",
    "methylation_level",
    "annotation",
    "modifier",
    "transcript",
    "gene",
    "exome_coverage",
]
"""
Core fields to group by when calculating expected variants per variant type.
Fields taken from gnomAD LoF repo.
"""


def calculate_observed(ht: hl.Table) -> hl.Table:
    """
    Groups input Table by transcript, filters based on `keep_criteria`,
    and aggregates observed variants count per transcript.

    .. note::
        Assumes input HT has been filtered using `keep_criteria`.

    :param hl.Table ht: Input Table.
    :return: Table annotated with observed variant counts.
    :rtype: hl.Table
    """
    return ht.group_by(ht.transcript_consequences.transcript_id).aggregate(
        observed=hl.agg.count()
    )


def get_cumulative_mu_expr(
    transcript_expr: hl.expr.StringExpression, mu_expr: hl.expr.Float64Expression,
) -> hl.expr.DictExpression:
    """
    Returns annotation with the cumulative mutation rate probability, shifted by one.

    Value is shifted by one due to the nature of `hl.scan` and needs to be corrected later.
    This function can produce the scan when searching for the first break or when searching for additional break(s).

    :param hl.expr.StringExpression transcript_expr: StringExpression containing transcript information.
    :param hl.expr.Float64Expression mu_expr: FloatExpression containing mutation rate probability per variant.
    :return: DictExpression containing scan expressions for cumulative mutation rate probability.
    :rtype: hl.expr.DictExpression
    """
    return hl.scan.group_by(transcript_expr, hl.scan.sum(mu_expr))


def adjust_mu_expr(
    cumulative_mu_expr: hl.expr.DictExpression,
    mu_expr: hl.expr.Int32Expression,
    transcript_expr: hl.expr.StringExpression,
) -> hl.expr.DictExpression:
    """
    Adjusts the scan with the cumulative number mutation rate probability.

    This adjustment is necessary because scans are always one line behind, and we want the values to match per line.
    This function can correct the scan created when searching for the first break or when searching for additional break(s).
    
    :param hl.expr.DictExpression cumulative_mu_expr: DictExpression containing scan expressions for cumulative mutation rate probability.
    :param hl.expr.Float64Expression mu_expr: FloatExpression containing mutation rate probability per variant.
    :param hl.expr.StringExpression transcript_expr: StringExpression containing transcript information.
    :return: Adjusted cumulative mutation rate expression.
    :rtype: hl.expr.DictExpression
    """
    return hl.if_else(
        # Check if the current transcript/section exists in the _mu_scan dictionary
        # If it doesn't exist, that means this is the first line in the HT for that particular transcript/section
        # The first line of a scan is always missing, but we want it to exist
        # Thus, set the cumulative_mu equal to the current mu_snp value
        hl.is_missing(cumulative_mu_expr.get(transcript_expr)),
        {transcript_expr: mu_expr},
        # Otherwise, add the current mu_snp to the scan to make sure the cumulative value isn't one line behind
        {transcript_expr: cumulative_mu_expr[transcript_expr] + mu_expr},
    )


def translate_mu_to_exp_expr(
    cumulative_mu_expr: hl.expr.DictExpression,
    transcript_expr: hl.expr.StringExpression,
    total_mu_expr: hl.expr.Int32Expression,
    total_exp_expr: hl.expr.Int32Expression,
) -> hl.expr.DictExpression:
    """
    Translates cumulative mutation rate probability into cumulative expected count per base.

    Expected variants counts are produced per base by first calculating the fraction of probability of mutation per base,
    then multiplying that fraction by the total expected variants count for a transcript or transcript sub-section.

    The expected variants count for section of interest is mutation rate per SNP adjusted by location in the genome/CpG status 
    (plateau model) and coverage (coverage model).

    :param hl.expr.DictExpression cumulative_mu_expr: DictExpression containing scan expressions for cumulative mutation rate probability.
    :param hl.expr.StringExpression transcript_expr: StringExpression containing transcript information.
    :param hl.expr.Float64Expression total_mu_expr: FloatExpression describing total sum of mutation rate probabilities per transcript.
    :param hl.expr.Float64Expression total_exp_expr: FloatExpression describing total expected variant counts per transcript.
    :return: Cumulative expected variants count expression.
    :rtype: hl.expr.DictExpression
    """
    return (cumulative_mu_expr[transcript_expr] / total_mu_expr) * total_exp_expr


def calculate_exp_per_transcript(
    context_ht: hl.Table, locus_type: str, groupings: List[str] = GROUPINGS,
) -> hl.Table:
    """
    Returns the total number of expected variants and aggregate mutation rate per transcript.

    .. note::
        - Assumes that context_ht is annotated with all of the fields in `groupings` and that the names match exactly.
        - Assumes that input table is filtered to autosomes/PAR only, X nonPAR only, or Y nonPAR only.
        - Expects that input table contains coverage and plateau models in its global annotations (`coverage_model`, `plateau_models`).
        - Expects that input table has multiple fields for mutation rate probabilities:
            `mu_snp` for mutation rate probability adjusted by coverage, and
            `raw_mu_snp` for raw mutation rate probability.

    :param hl.Table context_ht: Context Table.
    :param str locus_type: Locus type of input table. One of "X", "Y", or "autosomes".
        NOTE: will treat any input other than "X" or "Y" as autosomes.
    :param List[str] groupings: List of Table fields used to group Table to adjust mutation rate. 
        Table must be annotated with these fields. Default is GROUPINGS.
    :return: Table grouped by transcript with expected counts per search field.
    :rtype: hl.Table
    """
    logger.info(f"Grouping by {groupings}...")
    group_ht = context_ht.group_by(*groupings).aggregate(
        mu_agg=hl.agg.sum(context_ht.raw_mu_snp)
    )

    logger.info("Adding CpG annotations...")
    group_ht = annotate_variant_types(group_ht)

    logger.info("Adjusting aggregated mutation rate with plateau model...")
    if locus_type == "X":
        model = group_ht.plateau_x_models["total"][group_ht.cpg]
    elif locus_type == "Y":
        model = group_ht.plateau_y_models["total"][group_ht.cpg]
    else:
        model = group_ht.plateau_models["total"][group_ht.cpg]

    group_ht = group_ht.annotate(mu_adj=group_ht.mu_agg * model[1] + model[0])

    logger.info(
        "Adjusting aggregated mutation rate with coverage correction to get expected counts..."
    )
    group_ht = group_ht.annotate(
        coverage_correction=get_coverage_correction_expr(
            group_ht.exome_coverage, group_ht.coverage_model
        ),
    )
    group_ht = group_ht.annotate(
        _exp=group_ht.mu_adj * group_ht.coverage_correction,
        mu=group_ht.mu_agg * group_ht.coverage_correction,
    )

    logger.info("Getting expected counts per transcript and returning...")
    return group_ht.group_by("transcript").aggregate(
        expected=hl.agg.sum(group_ht._exp), mu_agg=hl.agg.sum(group_ht.mu)
    )


def get_obs_exp_expr(
    cond_expr: hl.expr.BooleanExpression,
    obs_expr: hl.expr.Int64Expression,
    exp_expr: hl.expr.Float64Expression,
) -> hl.expr.Float64Expression:
    """
    Returns observed/expected annotation based on inputs.

    Caps observed/expected value at 1.

    Function can generate observed/expected values across the entire transcript or section of a transcript depending on inputs.
    Function can also generate 'forward' (moving from smaller to larger positions") or 'reverse' (moving from larger to smaller positions)
    section obs/exp values.

    .. note::
        `cond_expr` should vary depending on size/direction of section being annotated.  

    :param hl.expr.BooleanExpression cond_expr: Condition to check prior to adding obs/exp expression.
    :param hl.expr.Int64Expression obs_expr: Expression containing number of observed variants.
    :param hl.expr.Float64Expression exp_expr: Expression containing number of expected variants.
    :return: Observed/expected expression.
    :rtype: hl.expr.Float64Expression
    """
    return hl.or_missing(cond_expr, hl.min(obs_expr / exp_expr, 1))


def get_cumulative_obs_expr(
    transcript_expr: hl.expr.StringExpression, observed_expr: hl.expr.Int64Expression,
) -> hl.expr.DictExpression:
    """
    Returns annotation with the cumulative number of observed variants, shifted by one.

    Value is shifted by one due to the nature of `hl.scan` and needs to be corrected later.
    This function can produce the scan when searching for the first break or when searching for additional break(s).

    :param hl.expr.StringExpression transcript_expr: StringExpression containing transcript information. 
    :param hl.expr.Int64Expression observed_expr: Observed variants expression.
    :return: Struct containing the cumulative number of observed and expected variants.
    :return: DictExpression containing scan expressions for cumulative observed variant counts for `search_expr`.
    :rtype: hl.expr.DictExpression
    """
    return hl.scan.group_by(transcript_expr, hl.scan.sum(observed_expr))


def adjust_obs_expr(
    cumulative_obs_expr: hl.expr.DictExpression,
    obs_expr: hl.expr.Int64Expression,
    transcript_expr: hl.expr.StringExpression,
) -> hl.expr.DictExpression:
    """
    Adjusts the scan with the cumulative number of observed variants.

    This adjustment is necessary because scans are always one line behind, and we want the values to match per line.
    This function can correct the scan created when searching for the first break or when searching for additional break(s).
    
    .. note::
        This function expects:
            - cumulative_obs_expr is a DictExpression keyed by transcript.

    :param hl.expr.DictExpression cumulative_obs_expr: DictExpression containing scan expression with cumulative observed counts per base.
    :param hl.expr.Int32Expression obs_expr: IntExpression with value of either 0 (no observed variant at site) or 1 (variant found in gnomAD).
    :param hl.expr.StringExpression transcript_expr: StringExpression containing transcript information.
    :return: Adjusted cumulative observed counts expression.
    :rtype: hl.expr.DictExpression
    """
    return hl.if_else(
        # Check if the current transcript/section exists in the _obs_scan dictionary
        # If it doesn't exist, that means this is the first line in the HT for that particular transcript
        # The first line of a scan is always missing, but we want it to exist
        # Thus, set the cumulative_obs equal to the current observed value
        hl.is_missing(cumulative_obs_expr.get(transcript_expr)),
        {transcript_expr: obs_expr},
        # Otherwise, add the current obs to the scan to make sure the cumulative value isn't one line behind
        {transcript_expr: cumulative_obs_expr[transcript_expr] + obs_expr},
    )


def get_reverse_obs_exp_expr(
    total_obs_expr: hl.expr.Int64Expression,
    total_exp_expr: hl.expr.Float64Expression,
    scan_obs_expr: hl.expr.DictExpression,
    cumulative_exp_expr: hl.expr.Float64Expression,
) -> hl.expr.StructExpression:
    """
    Returns the "reverse" section observed and expected variant counts.

    The reverse counts are the counts moving from larger to smaller positions 
    (backwards from the end of the transcript back to the beginning of the transcript).
    reverse value = total value - cumulative value

    .. note::
        This function is designed to run on one transcript at a time.

    :param hl.expr.Int64Expression total_obs_expr: Expression containing total number of observed variants for transcript.
    :param hl.expr.Float64Expression total_exp_expr: Expression containing total number of expected variants for transcript.
    :param hl.expr.DictExpression scan_obs_expr: Expression containing cumulative number of observed variants for transcript.
    :param hl.expr.Float64Expression cumulative_exp_expr: Expression containing cumulative number of expected variants for transcript.
    :return: Struct with reverse observed and expected variant counts.
    :rtype: hl.expr.StructExpression
    """
    return hl.struct(
        obs=total_obs_expr - scan_obs_expr, exp=total_exp_expr - cumulative_exp_expr,
    )


def get_fwd_exprs(
    ht: hl.Table,
    transcript_str: str,
    obs_str: str,
    mu_str: str,
    total_mu_str: str,
    total_exp_str: str,
) -> hl.Table:
    """
    Annotates input Table with the forward section cumulative observed, expected, and observed/expected values.

    .. note::
        'Forward' refers to moving through the transcript from smaller to larger chromosomal positions.
        Expects:
        - Input HT is annotated with transcript, observed, mutation rate, total mutation rate (per section), 
        and total expected counts (per section).

    :param hl.Table ht: Input Table.
    :param str transcript_str: Name of field containing transcript information.
    :param str obs_str: Name of field containing observed variants counts.
    :param str mu_str: Name of field containing mutation rate probability per variant.
    :param str total_mu_str: Name of field containing total mutation rate per section of interest (transcript or sub-section of transcript).
    :param str total_exp_str: Name of field containing total expected variants count per section of interest (transcript or sub-section of transcript).
    :param str search_field: Name of field to group by prior to running scan. Should be 'transcript' if searching for the first break.
        Otherwise, should be transcript section if searching for additional breaks.
    :return: Table with forward values (cumulative obs, exp, and forward o/e) annotated. 
    :rtype: hl.Table
    """
    logger.info("Getting cumulative observed variant counts...")
    ht = ht.annotate(
        _obs_scan=get_cumulative_obs_expr(
            transcript_expr=ht[transcript_str], observed_expr=ht[obs_str],
        )
    )
    ht = ht.annotate(
        cumulative_obs=adjust_obs_expr(
            cumulative_obs_expr=ht._obs_scan,
            obs_expr=ht[obs_str],
            transcript_expr=ht[transcript_str],
        )
    )

    logger.info("Getting cumulative expected variant counts...")
    # Get scan of mu_snp
    ht = ht.annotate(_mu_scan=get_cumulative_mu_expr(ht[transcript_str], ht[mu_str]))
    # Adjust scan of mu_snp
    ht = ht.annotate(
        _mu_scan=adjust_mu_expr(ht._mu_scan, ht[mu_str], ht[transcript_str])
    )
    ht = ht.annotate(
        cumulative_exp=translate_mu_to_exp_expr(
            ht._mu_scan, ht[transcript_str], ht[total_mu_str], ht[total_exp_str]
        )
    )

    logger.info("Getting forward observed/expected count and returning...")
    # NOTE: adding cond_expr here because get_obs_exp_expr expects it
    # cond_expr is necessary for reverse obs/exp, which is why the function has it
    ht = ht.annotate(cond_expr=True)
    ht = ht.annotate(
        forward_oe=get_obs_exp_expr(
            ht.cond_expr, ht.cumulative_obs[ht[transcript_str]], ht.cumulative_exp,
        )
    )
    return ht.drop("cond_expr")


def get_reverse_exprs(
    ht: hl.Table,
    total_obs_expr: hl.expr.Int64Expression,
    total_exp_expr: hl.expr.Float64Expression,
    scan_obs_expr: Dict[hl.expr.StringExpression, hl.expr.Int64Expression],
    scan_exp_expr: Dict[hl.expr.StringExpression, hl.expr.Float64Expression],
) -> hl.Table:
    """
    Calls `get_reverse_obs_exp_expr` and `get_obs_exp_expr` to add the reverse section cumulative observed, expected, and observed/expected values.

    .. note::
        'Reverse' refers to moving through the transcript from larger to smaller chromosomal positions.

    :param hl.Table ht: Input Table.
    :param hl.expr.Int64Expression total_obs_expr: Expression containing total number of observed variants per transcript (if searching for first break)
        or per section (if searching for additional breaks).
    :param hl.expr.Float64Expression total_exp_expr: Expression containing total number of expected variants per transcript (if searching for first break)
        or per section (if searching for additional breaks).
    :param Dict[hl.expr.StringExpression, hl.expr.Int64Expression] scan_obs_expr: Expression containing cumulative number of observed variants per transcript
        (if searching for first break) or per section (if searching for additional breaks).
    :param Dict[hl.expr.StringExpression, hl.expr.Float64Expression] scan_exp_expr: Expression containing cumulative number of expected variants per transcript
        (if searching for first break) or per section (if searching for additional breaks).
    :return: Table with reverse values annotated
    :rtype: hl.Table
    """
    # reverse value = total value - cumulative value
    ht = ht.annotate(
        reverse=get_reverse_obs_exp_expr(
            total_obs_expr=total_obs_expr,
            total_exp_expr=total_exp_expr,
            scan_obs_expr=scan_obs_expr,
            cumulative_exp_expr=scan_exp_expr,
        )
    )

    # Set reverse o/e to missing if reverse expected value is 0 (to avoid NaNs)
    return ht.annotate(
        reverse_obs_exp=get_obs_exp_expr(
            (ht.reverse.exp != 0), ht.reverse.obs, ht.reverse.exp
        )
    )


def get_dpois_expr(
    cond_expr: hl.expr.BooleanExpression,
    section_oe_expr: hl.expr.Float64Expression,
    obs_expr: Union[
        Dict[hl.expr.StringExpression, hl.expr.Int64Expression], hl.expr.Int64Expression
    ],
    exp_expr: Union[
        Dict[hl.expr.StringExpression, hl.expr.Float64Expression],
        hl.expr.Float64Expression,
    ],
) -> hl.expr.StructExpression:
    """
    Calculates null and alt values in preparation for chi-squared test to find significant breaks.

    All parameter values depend on the direction of calculation (forward/reverse) and 
    number of breaks (searching for first break or searching for additional break).

    For forward null/alts, values for obs_expr and and exp_expr should be:
        - Expression containing cumulative numbers for entire transcript.
        - Expression containing cumulative numbers for section of transcript 
            between the beginning or end of the transcript and the first breakpoint.
    For reverse null/alts, values for obs_expr and and exp_expr should be:
        - Reverse counts for entire transcript.
        - Reverse counts for section of transcript.
    
    For forward null/alts, values for overall_oe_expr and section_oe_expr should be:
        - Expression containing observed/expected value for entire transcript and
            expression containing observed/expected value calculated on cumulative observed and expected
            variants at each position.
        - Expression containing observed/expected value for section of transcript.
    For reverse null/alts, values for overall_oe_expr and section_oe_expr should be:
        - Expression containing observed/expected value for entire transcript and
            expression containing observed/expected value calculated on reverse observed variants value
            (total observed - cumulative observed count).
        - Expression containing observed/expected value for section of transcript and 
            expression containing reverse observed/expected value for section of transcript.

    For forward null/alts, cond_expr should check:
        - That the length of the obs_expr isn't 0 when searching for the first break.
        - That the length of the obs_expr is 2 when searching for a second additional break.
    For reverse null/alts, cond_expr should check:
        - That the reverse observed value for the entire transcript is defined when searching for the first break.
        - That the reverse observed value for the section between the first breakpoint and the end of the transcript
             is defined when searching for a second additional break.

    :param hl.expr.BooleanExpression cond_expr: Conditional expression to check before calculating null and alt values.
    :param hl.expr.Float64Expression section_oe_expr: Expression of section observed/expected value.
    :param Union[Dict[hl.expr.StringExpression, hl.expr.Int64Expression], hl.expr.Int64Expression] obs_expr: Expression containing observed variants count.
    :param Union[Dict[hl.expr.StringExpression, hl.expr.Float64Expression], hl.expr.Float64Expression] exp_expr: Expression containing expected variants count.
    :return: Struct containing forward or reverse null and alt values (either when searching for first or second break).
    :rtype: hl.expr.StructExpression
    """
    return hl.or_missing(cond_expr, hl.dpois(obs_expr, exp_expr * section_oe_expr))


def get_section_expr(dpois_expr: hl.expr.ArrayExpression,) -> hl.expr.Float64Expression:
    """
    Builds null or alt model by multiplying all section null or alt distributions.

    For example, when checking for the first break in a transcript, the transcript is broken into two sections:
    pre-breakpoint and post-breakpoint. Each section's null and alt distributions must be multiplied 
    to later test the significance of the break.

    :param hl.expr.ArrayExpression dpois_expr: ArrayExpression that contains all section nulls or alts. 
        Needs to be reduced to single float by multiplying each number in the array.
    :return: Overall section distribution.
    :rtype: hl.expr.Float64Expression
    """
    return hl.fold(lambda i, j: i * j, 1, dpois_expr)


def search_for_break(
    ht: hl.Table, search_field: hl.str, chisq_threshold: float = 10.8,
) -> hl.Table:
    """
    Searches for breakpoints in a transcript or within a transcript subsection.

    Expects input context HT to contain the following fields:
        - locus
        - alleles
        - transcript or section
        - coverage (median)
        - mu
        - scan_counts struct
        - overall_obs_exp
        - forward_oe
        - reverse struct
        - reverse_obs_exp
    Also expects:
        - multiallelic variants in input HT have been split.
        - Input HT is autosomes/PAR only, X non-PAR only, or Y non-PAR only.

    Returns HT filtered to lines with maximum chisq if chisq >= max_value, otherwise returns None.

    :param hl.Table ht: Input context Table.
    :param hl.expr.StringExpression search_field: Field of table to search. Value should be either 'transcript' or 'section'. 
    :param float chisq_threshold: Chi-square significance threshold. 
        Value should be 10.8 (single break) and 13.8 (two breaks) (values from ExAC RMC code).
        Default is 10.8.
    :return: Table annotated with whether position is a breakpoint. 
    :rtype: hl.Table
    """
    logger.info(
        "Creating section null (no regional variability in missense depletion)\
        and alt (evidence of domains of missense constraint) expressions..."
    )
    ht = ht.annotate(
        section_nulls=[
            # Add forwards section null (going through positions from smaller to larger)
            # section_null = stats.dpois(section_obs, section_exp*overall_obs_exp)[0]
            get_dpois_expr(
                cond_expr=hl.len(ht.cumulative_obs) != 0,
                section_oe_expr=ht.overall_obs_exp,
                obs_expr=ht.cumulative_obs[ht[search_field]],
                exp_expr=ht.cumulative_exp,
            ),
            # Add reverse section null (going through positions larger to smaller)
            get_dpois_expr(
                cond_expr=hl.is_defined(ht.reverse.obs),
                section_oe_expr=ht.overall_obs_exp,
                obs_expr=ht.reverse.obs,
                exp_expr=ht.reverse.exp,
            ),
        ],
        section_alts=[
            # Add forward section alt
            # section_alt = stats.dpois(section_obs, section_exp*section_obs_exp)[0]
            get_dpois_expr(
                cond_expr=hl.len(ht.cumulative_obs) != 0,
                section_oe_expr=ht.forward_oe,
                obs_expr=ht.cumulative_obs[ht[search_field]],
                exp_expr=ht.cumulative_exp,
            ),
            # Add reverse section alt
            get_dpois_expr(
                cond_expr=hl.is_defined(ht.reverse.obs),
                section_oe_expr=ht.reverse_obs_exp,
                obs_expr=ht.reverse.obs,
                exp_expr=ht.reverse.exp,
            ),
        ],
    )

    logger.info("Multiplying all section nulls and all section alts...")
    # Kaitlin stores all nulls/alts in section_null and section_alt and then multiplies
    # e.g., p1 = prod(section_null_ps)
    ht = ht.annotate(
        total_null=get_section_expr(ht.section_nulls),
        total_alt=get_section_expr(ht.section_alts),
    )

    logger.info("Adding chisq value and getting max chisq...")
    ht = ht.annotate(chisq=(2 * (hl.log(ht.total_alt) - hl.log(ht.total_null))))

    # "The default chi-squared value for one break to be considered significant is
    # 10.8 (p ~ 10e-3) and is 13.8 (p ~ 10e-4) for two breaks. These currently cannot
    # be adjusted."
    group_ht = ht.group_by(search_field).aggregate(max_chisq=hl.agg.max(ht.chisq))
    ht = ht.annotate(max_chisq=group_ht[ht.transcript].max_chisq)
    return ht.annotate(
        is_break=((ht.chisq == ht.max_chisq) & (ht.chisq >= chisq_threshold))
    )


def process_transcripts(ht: hl.Table, chisq_threshold: float):
    """
    Annotates each position in Table with whether that position is a significant breakpoint.

    Also annotates input Table with cumulative observed, expected, and observed/expected values
    for both forward (moving from smaller to larger positions) and reverse (moving from larger to 
    smaller positions) directions.

    Expects input Table to have the following fields:
        - locus
        - alleles
        - mu_snp
        - transcript
        - observed
        - expected
        - coverage_correction
        - cpg
        - cumulative_obs
        - cumulative_exp
        - forward_oe
    Also expects:
        - multiallelic variants in context HT have been split.
        - Global annotations contains plateau models.

    :param hl.Table ht: Input Table. annotated with observed and expected variants counts per transcript.
    :param float chisq_threshold: Chi-square significance threshold. 
        Value should be 10.8 (single break) and 13.8 (two breaks) (values from ExAC RMC code).
    :return: Table with cumulative observed, expected, and observed/expected values annotated for forward and reverse directions.
        Table also annotated with boolean for whether each position is a breakpoint.
    :rtype: hl.Table
    """
    logger.info(
        "Annotating HT with reverse observed and expected counts for each transcript...\n"
        "(transcript-level reverse (moving from larger to smaller positions) values)"
    )
    ht = get_reverse_exprs(
        ht=ht,
        total_obs_expr=ht.total_obs,
        total_exp_expr=ht.total_exp,
        scan_obs_expr=ht.cumulative_obs[ht.transcript],
        scan_exp_expr=ht.cumulative_exp,
    )

    return search_for_break(ht, "transcript", chisq_threshold)


def process_sections(ht: hl.Table, chisq_threshold: float):
    """
    Search for breaks within given sections of a transcript. 

    Expects that input Table has the following annotations:
        - context
        - ref
        - alt
        - cpg
        - observed
        - mu_snp
        - coverage_correction
        - methylation_level
        - section
    Also assumes that Table's globals contain plateau and coverage models.

    :param hl.Table ht: Input Table.
    :param float chisq_threshold: Chi-square significance threshold. 
        Value should be 10.8 (single break) and 13.8 (two breaks) (values from ExAC RMC code).
    :return: Table annotated with whether position is a breakpoint. 
    :rtype: hl.Table
    """
    logger.info(
        "Getting total observed and expected counts for each transcript section..."
    )
    # Get total obs per section
    section_obs = ht.group_by(ht.section).aggregate(obs=hl.agg.sum(ht.observed))

    # Get total mu per section -- translate this to total expected per section
    section_mu = ht.group_by(ht.section).aggregate(total=hl.agg.sum(ht.mu_snp))
    ht = ht.annotate(section_total_mu=section_mu[ht.section].total,)
    ht = ht.annotate(
        section_exp=(ht.section_total_mu / ht.total_mu) * ht.total_exp,
        section_obs=section_obs[ht.section].obs,
    )

    logger.info("Getting observed/expected value for each transcript section...")
    ht = ht.annotate(
        break_oe=get_obs_exp_expr(
            cond_expr=hl.is_defined(ht.section),
            obs_expr=ht.section_obs,
            exp_expr=ht.section_exp,
        )
    )

<<<<<<< HEAD
    logger.info("Getting section chi-squared values...")
    ht = ht.annotate(
        section_chisq=calculate_section_chisq(
            obs_expr=ht.break_obs, exp_expr=ht.break_exp,
        )
    )
=======
    logger.info("Splitting HT into pre and post breakpoint sections...")
    pre_ht = ht.filter(ht.section.contains("pre"))
    post_ht = ht.filter(ht.section.contains("post"))
>>>>>>> b89cb18c

    logger.info(
        "Annotating post breakpoint HT with cumulative observed and expected counts..."
    )
    post_ht = get_fwd_exprs(
        ht=post_ht,
        transcript_str="transcript",
        obs_str="observed",
        mu_str="mu_snp",
        total_mu_str="total_mu",
        total_exp_str="total_exp",
    )

    logger.info(
        "Annotating post breakpoint HT with reverse observed and expected counts..."
    )
    post_ht = get_reverse_exprs(
        ht=post_ht,
        total_obs_expr=post_ht.section_obs,
        total_exp_expr=post_ht.section_exp,
        scan_obs_expr=post_ht.cumulative_obs[post_ht.transcript],
        scan_exp_expr=post_ht.cumulative_exp,
    )

    logger.info("Searching for a break in each section and returning...")
    pre_ht = search_for_break(
        pre_ht, search_field="section", chisq_threshold=chisq_threshold
    )
    post_ht = search_for_break(
        post_ht, search_field="section", chisq_threshold=chisq_threshold
    )
    return pre_ht.union(post_ht)


def process_additional_breaks(
    ht: hl.Table, break_num: int, chisq_threshold: float
) -> hl.Table:
    """
    Search for additional breaks in a transcript after finding one significant break.
    
    Expects that input Table is filtered to only transcripts already containing one significant break.
    Expects that input Table has the following annotations:
        - cpg
        - observed
        - mu_snp
        - coverage_correction
        - transcript
    Also assumes that Table's globals contain plateau models.

    :param hl.Table ht: Input Table.
    :param int break_num: Number of additional break: 2 for second break, 3 for third, etc.
    :param float chisq_threshold: Chi-square significance threshold. 
        Value should be 10.8 (single break) and 13.8 (two breaks) (values from ExAC RMC code).
    :return: Table annotated with whether position is a breakpoint. 
    :rtype: hl.Table
    """
    logger.info(
        "Generating table keyed by transcripts (used to get breakpoint position later)..."
    )
    break_ht = ht.filter(ht.is_break).key_by("transcript")

    logger.info(
        "Renaming is_break field to prepare to search for an additional break..."
    )
    # Rename because this will be overwritten when searching for additional break
    annot_expr = {f"is_break_{break_num - 1}": ht.is_break}
    ht = ht.annotate(**annot_expr)

    logger.info(
        "Splitting each transcript into two sections: pre-first breakpoint and post..."
    )
    ht = ht.annotate(
        section=hl.if_else(
            # NOTE: Initially added breakpoint position to second section ("post") with logic that
            # first position of scan is always missing
            # Have fixed scans to not be one line behind -- should breakpoint pos still get added to
            # second section?
            ht.locus.position >= break_ht[ht.transcript].locus.position,
            hl.format("%s_%s", ht.transcript, "post"),
            hl.format("%s_%s", ht.transcript, "pre"),
        ),
    )
    return process_sections(ht, chisq_threshold)


def get_avg_bases_between_mis(ht: hl.Table, missense: str = MISSENSE) -> int:
    """
    Returns average number of bases between observed missense variation.

    For example, if the total number of bases is 30, and the total number of missense variants is 10,
    this function will return 3.

    This function is used to determine the minimum size window to check for significant missense depletion
    when searching for two simultaneous breaks.

    :param hl.Table ht: Input gnomAD Table.
    :param str missense: String representing missense variant VEP annotation. Default is MISSENSE.
    :return: Average number of bases between observed missense variants, rounded to the nearest integer,
    :rtype: int
    """
    logger.info("Getting total number of bases in the exome (based on GENCODE)...")
    total_bases = get_exome_bases(build=get_reference_genome(ht.locus).name)

    logger.info(
        "Filtering to missense variants in canonical protein coding transcripts..."
    )
    ht = process_vep(ht, filter_csq=True, csq=missense)
    total_variants = ht.count()
    return round(total_bases / total_variants)


def search_for_two_breaks(
    ht: hl.Table,
    exome_ht: hl.Table,
    transcript: str,
    chisq_threshold: float,
    num_obs_var: int = 10,
) -> Union[hl.Table, None]:
    """
    Searches for evidence of constraint within a set window size/number of base pairs.

    Function is designed to search in transcripts that didn't have one single significant break.
    Currently designed to one run one transcript at a time.

    Assumes that:
        - Input Table has a field named 'transcript'.

    :param hl.Table ht: Input Table.
    :param hl.Table exome_ht: Table containing variants from gnomAD exomes.
    :param str transcript: Transcript of interest.
    :param float chisq_threshold: Chi-square significance threshold. 
        Value should be 10.8 (single break) and 13.8 (two breaks) (values from ExAC RMC code).
    :param int num_obs_var: Number of observed variants. Used when determining the window size for simultaneous breaks. 
        Default is 10, meaning that the window size for simultaneous breaks is the average number of base pairs required to see 10 observed variants.
    :return: Tuple of largest chi-square value and breakpoint positions if significant break was found. Otherwise, None.
    :rtype: Union[hl.Table, None]
    """
    break_size = (
        get_avg_bases_between_mis(
            exome_ht, get_reference_genome(exome_ht.head(1).locus).name
        )
        * num_obs_var
    )
    logger.info(
        f"Number of bases to search for constraint (size for simultaneous breaks): {break_size}"
    )

    # I don't think there's any way to search for simultaneous breaks without a loop?
    ht = ht.filter(ht.transcript == transcript)
    start_pos = ht.head(1).take(1).locus.position
    end_pos = ht.tail(1).take(1).locus.position
    best_chisq = 0
    breakpoints = ()

    breaks = {}
    while start_pos < end_pos:
        ht = ht.annotate(
            section=hl.case()
            # Position is within window if pos is larger than start_pos and
            # less than start_pos + window size, then pos is within window
            .when(
                (ht.locus.position >= start_pos)
                & (ht.locus.position < (start_pos + break_size)),
                hl.format("%s_%s", ht.transcript, "window"),
            )
            # If pos < start_pos, pos is outside of window and pre breaks
            .when(
                ht.locus.position < start_pos, hl.format("%s_%s", ht.transcript, "pre")
            )
            # Otherwise, pos is outside window and post breaks
            .default(hl.format("%s_%s", ht.transcript, "post"))
        )
        new_ht = process_sections(ht, chisq_threshold)

        # Check if found break
        if new_ht.aggregate(hl.agg.counter(new_ht.is_break) > 0):
            max_chisq = new_ht.aggregate(hl.agg.max(new_ht.max_chisq))
            if (max_chisq > best_chisq) and (max_chisq >= chisq_threshold):
                breakpoints = (start_pos, (start_pos + break_size) - 1)
                best_chisq = max_chisq
                annot_expr = {f"{transcript}_breakpoints": breakpoints}
                new_ht = new_ht.annotate_globals(**annot_expr)
                breaks[max_chisq] = [new_ht]

        start_pos += 1

    if best_chisq != 0:
        return breaks[best_chisq]
    return None


def calculate_section_chisq(
    obs_expr: hl.expr.Int64Expression, exp_expr: hl.expr.Float64Expression,
) -> hl.expr.Float64Expression:
    """
    Creates expression checking if transcript section is significantly different than the null model (no evidence of regional missense constraint).

    Formula is: (section obs - section exp)^2 / section exp. Taken from ExAC RMC code.

    :param hl.expr.Int64Expression obs_expr:
    :param hl.expr.Float64Expression exp_expr:
    :return: Transcript section chi-squared value.
    :rtype: hl.expr.Float64Expression
    """
    return ((obs_expr - exp_expr) ** 2) / exp_expr<|MERGE_RESOLUTION|>--- conflicted
+++ resolved
@@ -657,18 +657,16 @@
         )
     )
 
-<<<<<<< HEAD
     logger.info("Getting section chi-squared values...")
     ht = ht.annotate(
         section_chisq=calculate_section_chisq(
             obs_expr=ht.break_obs, exp_expr=ht.break_exp,
         )
     )
-=======
+
     logger.info("Splitting HT into pre and post breakpoint sections...")
     pre_ht = ht.filter(ht.section.contains("pre"))
     post_ht = ht.filter(ht.section.contains("post"))
->>>>>>> b89cb18c
 
     logger.info(
         "Annotating post breakpoint HT with cumulative observed and expected counts..."
