--- conflicted
+++ resolved
@@ -16,8 +16,7 @@
     TEMP_PATH_WITH_FAST_DEL,
     TEMP_PATH_WITH_SLOW_DEL,
 )
-<<<<<<< HEAD
-from rmc.resources.gnomad import constraint_ht, filtered_exomes
+from rmc.resources.gnomad import constraint_ht, prop_obs_coverage
 from rmc.resources.reference_data import (
     clinvar_plp_mis_haplo,
     gene_model,
@@ -25,12 +24,7 @@
     transcript_cds,
     transcript_ref,
 )
-from rmc.resources.resource_utils import MISSENSE
-=======
-from rmc.resources.gnomad import constraint_ht, prop_obs_coverage
-from rmc.resources.reference_data import clinvar_plp_mis_haplo, gene_model, ndd_de_novo
 from rmc.resources.resource_utils import KEEP_CODING_CSQ, MISSENSE
->>>>>>> a046e168
 from rmc.resources.rmc import (
     CURRENT_FREEZE,
     FINAL_ANNOTATIONS,
@@ -52,13 +46,10 @@
     single_search_round_ht_path,
 )
 from rmc.utils.generic import (
-<<<<<<< HEAD
-    get_aa_from_context,
-=======
     filter_context_using_gnomad,
     filter_to_region_type,
     generate_models,
->>>>>>> a046e168
+    get_aa_from_context,
     get_annotations_from_context_ht_vep,
     get_constraint_transcripts,
     get_coverage_correction_expr,
