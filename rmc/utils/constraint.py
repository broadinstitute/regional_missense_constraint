from collections.abc import Callable
import logging
from typing import Dict, List, Tuple, Union

import hail as hl

from gnomad_lof.constraint_utils.generic import annotate_variant_types

from rmc.resources.basics import (
    breaks,
    multiple_breaks,
    oe_bin_counts_tsv,
    temp_path,
)
from rmc.resources.grch37.reference_data import clinvar_path_mis, de_novo, gene_model
from rmc.utils.generic import (
    get_coverage_correction_expr,
    get_outlier_transcripts,
    import_clinvar_hi_variants,
    import_de_novo_variants,
)


logging.basicConfig(
    format="%(asctime)s (%(name)s %(lineno)s): %(message)s",
    datefmt="%m/%d/%Y %I:%M:%S %p",
)
logger = logging.getLogger("constraint_utils")
logger.setLevel(logging.INFO)


GROUPINGS = [
    "context",
    "ref",
    "alt",
    "methylation_level",
    "annotation",
    "modifier",
    "transcript",
    "gene",
    "exome_coverage",
]
"""
Core fields to group by when calculating expected variants per variant type.

Fields taken from gnomAD LoF repo.
"""

CONSTRAINT_ANNOTATIONS = [
    "mu_snp",
    "total_exp",
    "_mu_scan",
    "total_mu",
    "cumulative_obs",
    "observed",
    "cumulative_exp",
    "total_obs",
    "reverse",
    "forward_oe",
    "overall_oe",
    "start_pos",
    "end_pos",
    "transcript_size",
]
"""
List of annotations required to calculate constraint.

Used to drop unnecessary fields when searching for simultaneous breaks.
"""

FINAL_ANNOTATIONS = [
    "mu_snp",
    "observed",
    "total_exp",
    "total_mu",
    "total_obs",
    "cumulative_obs",
    "_mu_scan",
    "cumulative_exp",
    "break_list",
    "start_pos",
    "end_pos",
]
"""
List of annotations to keep when finalizing release HT.
"""


def calculate_observed(ht: hl.Table) -> hl.Table:
    """
    Group input Table by transcript, filter based on `keep_criteria`, and aggregate observed variants count per transcript.

    .. note::
        Assumes input HT has been filtered using `keep_criteria`.

    :param hl.Table ht: Input Table.
    :return: Table annotated with observed variant counts.
    :rtype: hl.Table
    """
    return ht.group_by(ht.transcript_consequences.transcript_id).aggregate(
        observed=hl.agg.count()
    )


def get_cumulative_mu_expr(
    transcript_expr: hl.expr.StringExpression, mu_expr: hl.expr.Float64Expression,
) -> hl.expr.DictExpression:
    """
    Return annotation with the cumulative mutation rate probability, shifted by one.

    Value is shifted by one due to the nature of `hl.scan` and needs to be corrected later.

    This function can produce the scan when searching for the first break or when searching for additional break(s).

    :param hl.expr.StringExpression transcript_expr: StringExpression containing transcript information.
    :param hl.expr.Float64Expression mu_expr: FloatExpression containing mutation rate probability per variant.
    :return: DictExpression containing scan expressions for cumulative mutation rate probability.
    :rtype: hl.expr.DictExpression
    """
    return hl.scan.group_by(transcript_expr, hl.scan.sum(mu_expr))


def adjust_mu_expr(
    cumulative_mu_expr: hl.expr.DictExpression,
    mu_expr: hl.expr.Int32Expression,
    transcript_expr: hl.expr.StringExpression,
) -> hl.expr.DictExpression:
    """
    Adjust the scan with the cumulative number mutation rate probability.

    This adjustment is necessary because scans are always one line behind, and we want the values to match per line.

    This function can correct the scan created when searching for the first break or when searching for additional break(s).

    :param hl.expr.DictExpression cumulative_mu_expr: DictExpression containing scan expressions for cumulative mutation rate probability.
    :param hl.expr.Float64Expression mu_expr: FloatExpression containing mutation rate probability per variant.
    :param hl.expr.StringExpression transcript_expr: StringExpression containing transcript information.
    :return: Adjusted cumulative mutation rate expression.
    :rtype: hl.expr.DictExpression
    """
    return hl.if_else(
        # Check if the current transcript/section exists in the _mu_scan dictionary
        # If it doesn't exist, that means this is the first line in the HT for that particular transcript/section
        # The first line of a scan is always missing, but we want it to exist
        # Thus, set the cumulative_mu equal to the current mu_snp value
        hl.is_missing(cumulative_mu_expr.get(transcript_expr)),
        {transcript_expr: mu_expr},
        # Otherwise, add the current mu_snp to the scan to make sure the cumulative value isn't one line behind
        {transcript_expr: cumulative_mu_expr[transcript_expr] + mu_expr},
    )


def translate_mu_to_exp_expr(
    cumulative_mu_expr: hl.expr.DictExpression,
    transcript_expr: hl.expr.StringExpression,
    total_mu_expr: hl.expr.Float64Expression,
    total_exp_expr: hl.expr.Float64Expression,
) -> hl.expr.DictExpression:
    """
    Translate cumulative mutation rate probability into cumulative expected count per base.

    Expected variants counts are produced per base by first calculating the fraction of probability of mutation per base,
    then multiplying that fraction by the total expected variants count for a transcript or transcript sub-section.

    The expected variants count for section of interest is mutation rate per SNP adjusted by location in the genome/CpG status
    (plateau model) and coverage (coverage model).

    :param hl.expr.DictExpression cumulative_mu_expr: DictExpression containing scan expressions for cumulative mutation rate probability.
    :param hl.expr.StringExpression transcript_expr: StringExpression containing transcript information.
    :param hl.expr.Float64Expression total_mu_expr: FloatExpression describing total sum of mutation rate probabilities per transcript.
    :param hl.expr.Float64Expression total_exp_expr: FloatExpression describing total expected variant counts per transcript.
    :return: Cumulative expected variants count expression.
    :rtype: hl.expr.DictExpression
    """
    return (cumulative_mu_expr[transcript_expr] / total_mu_expr) * total_exp_expr


def calculate_exp_per_transcript(
    context_ht: hl.Table, locus_type: str, groupings: List[str] = GROUPINGS,
) -> hl.Table:
    """
    Return the total number of expected variants and aggregate mutation rate per transcript.

    .. note::
        - Assumes that context_ht is annotated with all of the fields in `groupings` and that the names match exactly.
        - Assumes that input table is filtered to autosomes/PAR only, X nonPAR only, or Y nonPAR only.
        - Expects that input table contains coverage and plateau models in its global annotations (`coverage_model`, `plateau_models`).
        - Expects that input table has multiple fields for mutation rate probabilities:
            `mu_snp` for mutation rate probability adjusted by coverage, and
            `raw_mu_snp` for raw mutation rate probability.

    :param hl.Table context_ht: Context Table.
    :param str locus_type: Locus type of input table. One of "X", "Y", or "autosomes".
        NOTE: will treat any input other than "X" or "Y" as autosomes.
    :param List[str] groupings: List of Table fields used to group Table to adjust mutation rate.
        Table must be annotated with these fields. Default is GROUPINGS.
    :return: Table grouped by transcript with expected counts per search field.
    :rtype: hl.Table
    """
    logger.info("Grouping by %s...", groupings)
    group_ht = context_ht.group_by(*groupings).aggregate(
        mu_agg=hl.agg.sum(context_ht.raw_mu_snp)
    )

    logger.info("Adding CpG annotations...")
    group_ht = annotate_variant_types(group_ht)

    logger.info("Adjusting aggregated mutation rate with plateau model...")
    if locus_type == "X":
        model = group_ht.plateau_x_models["total"][group_ht.cpg]
    elif locus_type == "Y":
        model = group_ht.plateau_y_models["total"][group_ht.cpg]
    else:
        model = group_ht.plateau_models["total"][group_ht.cpg]

    group_ht = group_ht.annotate(mu_adj=group_ht.mu_agg * model[1] + model[0])

    logger.info(
        "Adjusting aggregated mutation rate with coverage correction to get expected counts..."
    )
    group_ht = group_ht.annotate(
        coverage_correction=get_coverage_correction_expr(
            group_ht.exome_coverage, group_ht.coverage_model
        ),
    )
    group_ht = group_ht.annotate(
        _exp=group_ht.mu_adj * group_ht.coverage_correction,
        mu=group_ht.mu_agg * group_ht.coverage_correction,
    )

    logger.info("Getting expected counts per transcript and returning...")
    return group_ht.group_by("transcript").aggregate(
        expected=hl.agg.sum(group_ht._exp), mu_agg=hl.agg.sum(group_ht.mu)
    )


def get_obs_exp_expr(
    cond_expr: hl.expr.BooleanExpression,
    obs_expr: hl.expr.Int64Expression,
    exp_expr: hl.expr.Float64Expression,
) -> hl.expr.Float64Expression:
    """
    Return observed/expected annotation based on inputs.

    Cap observed/expected value at 1.

    Function can generate observed/expected values across the entire transcript or section of a transcript depending on inputs.
    Function can also generate 'forward' (moving from smaller to larger positions") or 'reverse' (moving from larger to smaller positions)
    section obs/exp values.

    .. note::
        `cond_expr` should vary depending on size/direction of section being annotated.

    :param hl.expr.BooleanExpression cond_expr: Condition to check prior to adding obs/exp expression.
    :param hl.expr.Int64Expression obs_expr: Expression containing number of observed variants.
    :param hl.expr.Float64Expression exp_expr: Expression containing number of expected variants.
    :return: Observed/expected expression.
    :rtype: hl.expr.Float64Expression
    """
    return hl.or_missing(cond_expr, hl.min(obs_expr / exp_expr, 1))


def get_cumulative_obs_expr(
    transcript_expr: hl.expr.StringExpression, observed_expr: hl.expr.Int64Expression,
) -> hl.expr.DictExpression:
    """
    Return annotation with the cumulative number of observed variants, shifted by one.

    Value is shifted by one due to the nature of `hl.scan` and needs to be corrected later.
    This function can produce the scan when searching for the first break or when searching for additional break(s).
    :param hl.expr.StringExpression transcript_expr: StringExpression containing transcript information.
    :param hl.expr.Int64Expression observed_expr: Observed variants expression.
    :return: Struct containing the cumulative number of observed and expected variants.
    :return: DictExpression containing scan expressions for cumulative observed variant counts for `search_expr`.
    :rtype: hl.expr.DictExpression
    """
    return hl.scan.group_by(transcript_expr, hl.scan.sum(observed_expr))


def adjust_obs_expr(
    cumulative_obs_expr: hl.expr.DictExpression,
    obs_expr: hl.expr.Int64Expression,
    transcript_expr: hl.expr.StringExpression,
) -> hl.expr.DictExpression:
    """
    Adjust the scan with the cumulative number of observed variants.

    This adjustment is necessary because scans are always one line behind, and we want the values to match per line.

    This function can correct the scan created when searching for the first break or when searching for additional break(s).

    .. note::
        This function expects:
            - cumulative_obs_expr is a DictExpression keyed by transcript.

    :param hl.expr.DictExpression cumulative_obs_expr: DictExpression containing scan expression with cumulative observed counts per base.
    :param hl.expr.Int32Expression obs_expr: IntExpression with value of either 0 (no observed variant at site) or 1 (variant found in gnomAD).
    :param hl.expr.StringExpression transcript_expr: StringExpression containing transcript information.
    :return: Adjusted cumulative observed counts expression.
    :rtype: hl.expr.DictExpression
    """
    return hl.if_else(
        # Check if the current transcript/section exists in the _obs_scan dictionary
        # If it doesn't exist, that means this is the first line in the HT for that particular transcript
        # The first line of a scan is always missing, but we want it to exist
        # Thus, set the cumulative_obs equal to the current observed value
        hl.is_missing(cumulative_obs_expr.get(transcript_expr)),
        {transcript_expr: obs_expr},
        # Otherwise, add the current obs to the scan to make sure the cumulative value isn't one line behind
        {transcript_expr: cumulative_obs_expr[transcript_expr] + obs_expr},
    )


def get_reverse_obs_exp_expr(
    total_obs_expr: hl.expr.Int64Expression,
    total_exp_expr: hl.expr.Float64Expression,
    scan_obs_expr: hl.expr.DictExpression,
    cumulative_exp_expr: hl.expr.Float64Expression,
) -> hl.expr.StructExpression:
    """
    Return the "reverse" section observed and expected variant counts.

    The reverse counts are the counts moving from larger to smaller positions
    (backwards from the end of the transcript back to the beginning of the transcript).
    reverse value = total value - cumulative value

    :param hl.expr.Int64Expression total_obs_expr: Expression containing total number of observed variants for transcript.
    :param hl.expr.Float64Expression total_exp_expr: Expression containing total number of expected variants for transcript.
    :param hl.expr.DictExpression scan_obs_expr: Expression containing cumulative number of observed variants for transcript.
    :param hl.expr.Float64Expression cumulative_exp_expr: Expression containing cumulative number of expected variants for transcript.
    :return: Struct with reverse observed and expected variant counts.
    :rtype: hl.expr.StructExpression
    """
    return hl.struct(
        # NOTE: Adding hl.max to exp expression to make sure reverse exp is never negative
        # Without this, ran into errors where reverse exp was -5e-14
        # Picked 1e-09 here as tiny number that is not 0
        # ExAC code also did not allow reverse exp to be zero, as this breaks the likelihood ratio tests
        obs=total_obs_expr - scan_obs_expr,
        exp=hl.max(total_exp_expr - cumulative_exp_expr, 1e-09),
    )


def get_fwd_exprs(
    ht: hl.Table,
    transcript_str: str,
    obs_str: str,
    mu_str: str,
    total_mu_str: str,
    total_exp_str: str,
) -> hl.Table:
    """
    Annotate input Table with the forward section cumulative observed, expected, and observed/expected values.

    .. note::
        'Forward' refers to moving through the transcript from smaller to larger chromosomal positions.

    Expects:
        - Input HT is annotated with transcript, observed, mutation rate, total mutation rate (per section),
        and total expected counts (per section).

    :param hl.Table ht: Input Table.
    :param str transcript_str: Name of field containing transcript information.
    :param str obs_str: Name of field containing observed variants counts.
    :param str mu_str: Name of field containing mutation rate probability per variant.
    :param str total_mu_str: Name of field containing total mutation rate per section of interest (transcript or sub-section of transcript).
    :param str total_exp_str: Name of field containing total expected variants count per section of interest (transcript or sub-section of transcript).
    :param str search_field: Name of field to group by prior to running scan. Should be 'transcript' if searching for the first break.
        Otherwise, should be transcript section if searching for additional breaks.
    :return: Table with forward values (cumulative obs, exp, and forward o/e) annotated.
    :rtype: hl.Table
    """
    logger.info("Getting cumulative observed variant counts...")
    ht = ht.annotate(
        _obs_scan=get_cumulative_obs_expr(
            transcript_expr=ht[transcript_str], observed_expr=ht[obs_str],
        )
    )
    ht = ht.annotate(
        cumulative_obs=adjust_obs_expr(
            cumulative_obs_expr=ht._obs_scan,
            obs_expr=ht[obs_str],
            transcript_expr=ht[transcript_str],
        )
    )

    logger.info("Getting cumulative expected variant counts...")
    # Get scan of mu_snp
    ht = ht.annotate(_mu_scan=get_cumulative_mu_expr(ht[transcript_str], ht[mu_str]))
    # Adjust scan of mu_snp
    ht = ht.annotate(
        _mu_scan=adjust_mu_expr(ht._mu_scan, ht[mu_str], ht[transcript_str])
    )
    ht = ht.annotate(
        cumulative_exp=translate_mu_to_exp_expr(
            ht._mu_scan, ht[transcript_str], ht[total_mu_str], ht[total_exp_str]
        )
    )

    logger.info("Getting forward observed/expected count and returning...")
    # NOTE: adding cond_expr here because get_obs_exp_expr expects it
    # cond_expr is necessary for reverse obs/exp, which is why the function has it
    ht = ht.annotate(cond_expr=True)
    ht = ht.annotate(
        forward_oe=get_obs_exp_expr(
            ht.cond_expr, ht.cumulative_obs[ht[transcript_str]], ht.cumulative_exp,
        )
    )
    return ht.drop("cond_expr")


def get_reverse_exprs(
    ht: hl.Table,
    total_obs_expr: hl.expr.Int64Expression,
    total_exp_expr: hl.expr.Float64Expression,
    scan_obs_expr: Dict[hl.expr.StringExpression, hl.expr.Int64Expression],
    scan_exp_expr: Dict[hl.expr.StringExpression, hl.expr.Float64Expression],
) -> hl.Table:
    """
    Call `get_reverse_obs_exp_expr` and `get_obs_exp_expr` to add the reverse section cumulative observed, expected, and observed/expected values.

    .. note::
        'Reverse' refers to moving through the transcript from larger to smaller chromosomal positions.

    :param hl.Table ht: Input Table.
    :param hl.expr.Int64Expression total_obs_expr: Expression containing total number of observed variants per transcript (if searching for first break)
        or per section (if searching for additional breaks).
    :param hl.expr.Float64Expression total_exp_expr: Expression containing total number of expected variants per transcript (if searching for first break)
        or per section (if searching for additional breaks).
    :param Dict[hl.expr.StringExpression, hl.expr.Int64Expression] scan_obs_expr: Expression containing cumulative number of observed variants per transcript
        (if searching for first break) or per section (if searching for additional breaks).
    :param Dict[hl.expr.StringExpression, hl.expr.Float64Expression] scan_exp_expr: Expression containing cumulative number of expected variants per transcript
        (if searching for first break) or per section (if searching for additional breaks).
    :return: Table with reverse values annotated
    :rtype: hl.Table
    """
    # reverse value = total value - cumulative value
    ht = ht.annotate(
        reverse=get_reverse_obs_exp_expr(
            total_obs_expr=total_obs_expr,
            total_exp_expr=total_exp_expr,
            scan_obs_expr=scan_obs_expr,
            cumulative_exp_expr=scan_exp_expr,
        )
    )

    # Set reverse o/e to missing if reverse expected value is 0 (to avoid NaNs)
    return ht.annotate(
        reverse_obs_exp=get_obs_exp_expr(
            (ht.reverse.exp != 0), ht.reverse.obs, ht.reverse.exp
        )
    )


def get_dpois_expr(
    cond_expr: hl.expr.BooleanExpression,
    section_oe_expr: hl.expr.Float64Expression,
    obs_expr: Union[
        Dict[hl.expr.StringExpression, hl.expr.Int64Expression], hl.expr.Int64Expression
    ],
    exp_expr: Union[
        Dict[hl.expr.StringExpression, hl.expr.Float64Expression],
        hl.expr.Float64Expression,
    ],
) -> hl.expr.StructExpression:
    """
    Calculate null and alt values in preparation for chi-squared test to find significant breaks.

    All parameter values depend on the direction of calculation (forward/reverse) and
    number of breaks (searching for first break or searching for additional break).

    For forward null/alts, values for obs_expr and and exp_expr should be:
        - Expression containing cumulative numbers for entire transcript.
        - Expression containing cumulative numbers for section of transcript
            between the beginning or end of the transcript and the first breakpoint.

    For reverse null/alts, values for obs_expr and and exp_expr should be:
        - Reverse counts for entire transcript.
        - Reverse counts for section of transcript.

    For forward null/alts, values for overall_oe_expr and section_oe_expr should be:
        - Expression containing observed/expected value for entire transcript and
            expression containing observed/expected value calculated on cumulative observed and expected
            variants at each position.
        - Expression containing observed/expected value for section of transcript.

    For reverse null/alts, values for overall_oe_expr and section_oe_expr should be:
        - Expression containing observed/expected value for entire transcript and
            expression containing observed/expected value calculated on reverse observed variants value
            (total observed - cumulative observed count).
        - Expression containing observed/expected value for section of transcript and
            expression containing reverse observed/expected value for section of transcript.

    For forward null/alts, cond_expr should check:
        - That the length of the obs_expr isn't 0 when searching for the first break.
        - That the length of the obs_expr is 2 when searching for a second additional break.

    For reverse null/alts, cond_expr should check:
        - That the reverse observed value for the entire transcript is defined when searching for the first break.
        - That the reverse observed value for the section between the first breakpoint and the end of the transcript
             is defined when searching for a second additional break.

    :param hl.expr.BooleanExpression cond_expr: Conditional expression to check before calculating null and alt values.
    :param hl.expr.Float64Expression section_oe_expr: Expression of section observed/expected value.
    :param Union[Dict[hl.expr.StringExpression, hl.expr.Int64Expression], hl.expr.Int64Expression] obs_expr: Expression containing observed variants count.
    :param Union[Dict[hl.expr.StringExpression, hl.expr.Float64Expression], hl.expr.Float64Expression] exp_expr: Expression containing expected variants count.
    :return: Struct containing forward or reverse null and alt values (either when searching for first or second break).
    :rtype: hl.expr.StructExpression
    """
    return hl.or_missing(cond_expr, hl.dpois(obs_expr, exp_expr * section_oe_expr))


def get_section_expr(dpois_expr: hl.expr.ArrayExpression,) -> hl.expr.Float64Expression:
    """
    Build null or alt model by multiplying all section null or alt distributions.

    For example, when checking for the first break in a transcript, the transcript is broken into two sections:
    pre-breakpoint and post-breakpoint. Each section's null and alt distributions must be multiplied
    to later test the significance of the break.

    :param hl.expr.ArrayExpression dpois_expr: ArrayExpression that contains all section nulls or alts.
        Needs to be reduced to single float by multiplying each number in the array.
    :return: Overall section distribution.
    :rtype: hl.expr.Float64Expression
    """
    return hl.fold(lambda i, j: i * j, 1, dpois_expr)


def search_for_break(
    ht: hl.Table, search_field: hl.str, chisq_threshold: float = 10.8,
) -> hl.Table:
    """
    Search for breakpoints in a transcript or within a transcript subsection.

    Expects input context HT to contain the following fields:
        - locus
        - alleles
        - transcript or section
        - coverage (median)
        - mu_snp
        - scan_counts struct
        - overall_oe
        - forward_oe
        - reverse struct
        - reverse_obs_exp
        - total_obs
        - total_exp
    If searching for simultaneous breaks, expects HT to have the following fields:
        - pre_obs
        - pre_exp
        - pre_oe
        - window_obs
        - window_exp
        - window_oe
        - post_obs
        - post_exp
        - post_oe
    Also expects:
        - multiallelic variants in input HT have been split.
        - Input HT is autosomes/PAR only, X non-PAR only, or Y non-PAR only.

    Return HT filtered to lines with maximum chisq if chisq >= max_value, otherwise returns None.

    :param hl.Table ht: Input context Table.
    :param hl.expr.StringExpression search_field: Field of table to search. Value should be either 'transcript' or 'section'.
    :param float chisq_threshold: Chi-square significance threshold.
        Value should be 10.8 (single break) and 13.8 (two breaks) (values from ExAC RMC code).
        Default is 10.8.
    :return: Table annotated with whether position is a breakpoint.
    :rtype: hl.Table
    """
    logger.info(
        "Creating section null (no regional variability in missense depletion)\
        and alt (evidence of domains of missense constraint) expressions..."
    )

    # Split transcript or transcript subsection into two sections
    # Split transcript when searching for first break
    # Split transcript subsection when searching for additional breaks
    ht = ht.annotate(
        section_nulls=[
            # Add forwards section null (going through positions from smaller to larger)
            # section_null = stats.dpois(section_obs, section_exp*overall_obs_exp)[0]
            get_dpois_expr(
                cond_expr=hl.len(ht.cumulative_obs) != 0,
                section_oe_expr=ht.overall_oe,
                obs_expr=ht.cumulative_obs[ht[search_field]],
                exp_expr=ht.cumulative_exp,
            ),
            # Add reverse section null (going through positions larger to smaller)
            get_dpois_expr(
                cond_expr=hl.is_defined(ht.reverse.obs),
                section_oe_expr=ht.overall_oe,
                obs_expr=ht.reverse.obs,
                exp_expr=ht.reverse.exp,
            ),
        ],
        section_alts=[
            # Add forward section alt
            # section_alt = stats.dpois(section_obs, section_exp*section_obs_exp)[0]
            get_dpois_expr(
                cond_expr=hl.len(ht.cumulative_obs) != 0,
                section_oe_expr=ht.forward_oe,
                obs_expr=ht.cumulative_obs[ht[search_field]],
                exp_expr=ht.cumulative_exp,
            ),
            # Add reverse section alt
            get_dpois_expr(
                cond_expr=hl.is_defined(ht.reverse.obs),
                section_oe_expr=ht.reverse_obs_exp,
                obs_expr=ht.reverse.obs,
                exp_expr=ht.reverse.exp,
            ),
        ],
    )

    logger.info("Multiplying all section nulls and all section alts...")
    # Kaitlin stores all nulls/alts in section_null and section_alt and then multiplies
    # e.g., p1 = prod(section_null_ps)
    ht = ht.annotate(
        total_null=get_section_expr(ht.section_nulls),
        total_alt=get_section_expr(ht.section_alts),
    )

    logger.info("Adding chisq value and getting max chisq...")
    ht = ht.annotate(chisq=(2 * (hl.log10(ht.total_alt) - hl.log10(ht.total_null))))

    # "The default chi-squared value for one break to be considered significant is
    # 10.8 (p ~ 10e-3) and is 13.8 (p ~ 10e-4) for two breaks. These currently cannot
    # be adjusted."
    group_ht = ht.group_by(search_field).aggregate(max_chisq=hl.agg.max(ht.chisq))
    group_ht = group_ht.checkpoint(f"{temp_path}/max_chisq.ht", overwrite=True)
    ht = ht.annotate(max_chisq=group_ht[ht.transcript].max_chisq)
    return ht.annotate(
        is_break=((ht.chisq == ht.max_chisq) & (ht.chisq >= chisq_threshold))
    )


def process_transcripts(ht: hl.Table, chisq_threshold: float):
    """
    Annotate each position in Table with whether that position is a significant breakpoint.

    Also annotate input Table with cumulative observed, expected, and observed/expected values
    for both forward (moving from smaller to larger positions) and reverse (moving from larger to
    smaller positions) directions.

    Expects input Table to have the following fields:
        - locus
        - alleles
        - mu_snp
        - transcript
        - observed
        - expected
        - coverage_correction
        - cpg
        - cumulative_obs
        - cumulative_exp
        - forward_oe
    Also expects:
        - multiallelic variants in context HT have been split.
        - Global annotations contains plateau models.

    :param hl.Table ht: Input Table. annotated with observed and expected variants counts per transcript.
    :param float chisq_threshold: Chi-square significance threshold.
        Value should be 10.8 (single break) and 13.8 (two breaks) (values from ExAC RMC code).
    :return: Table with cumulative observed, expected, and observed/expected values annotated for forward and reverse directions.
        Table also annotated with boolean for whether each position is a breakpoint.
    :rtype: hl.Table
    """
    logger.info(
        "Annotating HT with reverse observed and expected counts for each transcript...\n"
        "(transcript-level reverse (moving from larger to smaller positions) values)"
    )
    ht = get_reverse_exprs(
        ht=ht,
        total_obs_expr=ht.total_obs,
        total_exp_expr=ht.total_exp,
        scan_obs_expr=ht.cumulative_obs[ht.transcript],
        scan_exp_expr=ht.cumulative_exp,
    )

    return search_for_break(ht, "transcript", chisq_threshold)


def get_subsection_exprs(
    ht: hl.Table,
    section_str: str = "section",
    obs_str: str = "observed",
    mu_str: str = "mu_snp",
    total_mu_str: str = "total_mu",
    total_exp_str: str = "total_exp",
) -> hl.Table:
    """
    Annotate total observed, expected, and observed/expected (OE) counts for each section of a transcript.

    .. note::
        Assumes input Table is annotated with:
            - section
            - observed variants count per site
            - mutation rate probability per site
            - total mutation rate probability per transcript
            - total expected variant counts per transcript
        Names of annotations must match section_str, obs_str, mu_str, total_mu_str, and total_exp_str.

    :param hl.Table ht: Input Table.
    :param str section_str: Name of section annotation.
    :param str obs_str: Name of observed variant counts annotation.
    :param str mu_str: Name of mutation rate probability per site annotation.
    :param str total_mu_str: Name of annotation containing sum of mutation rate probabilities per transcript.
    :param str total_exp_str: Name of annotation containing total expected variant counts per transcript.
    :return: Table annotated with section observed, expected, and OE counts.
    :return: hl.Table
    """
    logger.info(
        "Getting total observed and expected counts for each transcript section..."
    )
    # Get total obs and mu per section
    section_counts = ht.group_by(ht[section_str]).aggregate(
        obs=hl.agg.sum(ht[obs_str]), mu=hl.agg.sum(ht[mu_str]),
    )

    # Translate total mu to total expected per section
    ht = ht.annotate(
        section_exp=(section_counts[ht[section_str]].mu / ht[total_mu_str])
        * ht[total_exp_str],
        section_obs=section_counts[ht[section_str]].obs,
    )

    logger.info("Getting observed/expected value for each transcript section...")
    return ht.annotate(
        break_oe=get_obs_exp_expr(
            cond_expr=hl.is_defined(ht[section_str]),
            obs_expr=ht.section_obs,
            exp_expr=ht.section_exp,
        )
    )


def process_sections(ht: hl.Table, chisq_threshold: float):
    """
    Search for breaks within given sections of a transcript.

    Expects that input Table has the following annotations:
        - context
        - ref
        - alt
        - cpg
        - observed
        - mu_snp
        - coverage_correction
        - methylation_level
        - section

    Also assumes that Table's globals contain plateau and coverage models.

    :param hl.Table ht: Input Table.
    :param float chisq_threshold: Chi-square significance threshold.
        Value should be 10.8 (single break) and 13.8 (two breaks) (values from ExAC RMC code).
    :return: Table annotated with whether position is a breakpoint.
    :rtype: hl.Table
    """
    ht = get_subsection_exprs(ht)

    # Rename break_oe (each section's observed/expected value) to be overall_oe
    # This is because the overall OE ratio used in searching for additional breaks should be
    # transcript section OE and not transcript overall OE
    ht = ht.transmute(overall_oe=ht.break_oe)

    logger.info("Splitting HT into pre and post breakpoint sections...")
    pre_ht = ht.filter(ht.section.contains("pre"))
    post_ht = ht.filter(ht.section.contains("post"))

    logger.info(
        "Annotating post breakpoint HT with cumulative observed and expected counts..."
    )
    post_ht = get_fwd_exprs(
        ht=post_ht,
        transcript_str="transcript",
        obs_str="observed",
        mu_str="mu_snp",
        total_mu_str="total_mu",
        total_exp_str="total_exp",
    )

    logger.info(
        "Annotating pre and post breakpoint HTs with reverse observed and expected counts..."
    )
    pre_ht = get_reverse_exprs(
        ht=pre_ht,
        total_obs_expr=pre_ht.section_obs,
        total_exp_expr=pre_ht.section_exp,
        scan_obs_expr=pre_ht.cumulative_obs[pre_ht.transcript],
        scan_exp_expr=pre_ht.cumulative_exp,
    )
    post_ht = get_reverse_exprs(
        ht=post_ht,
        total_obs_expr=post_ht.section_obs,
        total_exp_expr=post_ht.section_exp,
        scan_obs_expr=post_ht.cumulative_obs[post_ht.transcript],
        scan_exp_expr=post_ht.cumulative_exp,
    )

    logger.info("Searching for a break in each section and returning...")
    pre_ht = search_for_break(
        pre_ht, search_field="transcript", chisq_threshold=chisq_threshold,
    )
    post_ht = search_for_break(
        post_ht, search_field="transcript", chisq_threshold=chisq_threshold,
    )
    # Adjust is_break annotation in both HTs
    # to prevent this function from continually finding previous significant breaks
    pre_ht = pre_ht.annotate(
        is_break=hl.if_else(pre_ht.break_list.any(lambda x: x), False, pre_ht.is_break)
    )
    post_ht = post_ht.annotate(
        is_break=hl.if_else(
            post_ht.break_list.any(lambda x: x), False, post_ht.is_break
        )
    )
    return pre_ht.union(post_ht)


def process_additional_breaks(
    ht: hl.Table, break_num: int, chisq_threshold: float
) -> hl.Table:
    """
    Search for additional breaks in a transcript after finding one significant break.

    Expects that input Table is filtered to only transcripts already containing one significant break.
    Expects that input Table has the following annotations:
        - cpg
        - observed
        - mu_snp
        - coverage_correction
        - transcript

    Also assumes that Table's globals contain plateau models.

    :param hl.Table ht: Input Table.
    :param int break_num: Number of additional break: 2 for second break, 3 for third, etc.
    :param float chisq_threshold: Chi-square significance threshold.
        Value should be 10.8 (single break) and 13.8 (two breaks) (values from ExAC RMC code).
    :return: Table annotated with whether position is a breakpoint.
    :rtype: hl.Table
    """
    logger.info(
        "Generating table keyed by transcripts (used to get breakpoint position later)..."
    )
    break_ht = ht.filter(ht.is_break).key_by("transcript")

    logger.info(
        "Renaming is_break field to prepare to search for an additional break..."
    )
    # Rename because this will be overwritten when searching for additional break
    annot_expr = {"is_break": f"is_break_{break_num - 1}"}
    ht = ht.rename(annot_expr)

    logger.info(
        "Splitting each transcript into two sections: pre-first breakpoint and post..."
    )
    ht = ht.annotate(
        section=hl.if_else(
            ht.locus.position > break_ht[ht.transcript].locus.position,
            hl.format("%s_%s", ht.transcript, "post"),
            hl.format("%s_%s", ht.transcript, "pre"),
        ),
    )
    return process_sections(ht, chisq_threshold)


def calculate_window_chisq(
    max_idx: int,
    i: int,
    j: int,
    cum_obs: hl.expr.ArrayExpression,
    cum_exp: hl.expr.ArrayExpression,
    total_oe: hl.expr.Float64Expression,
) -> hl.expr.Float64Expression:
    """
    Calculate chi square significance value for each possible simultaneous breaks window.

    Used only when calculating simultaneous breaks.

    Chi square formula: 2 * (hl.log10(total_alt) - hl.log10(total_null))

    :param int max_idx: Largest list index value.
    :param int i: Smaller list index value corresponding to the smaller position of the two break window.
    :param int j: Larger list index value corresponding to the larger position of the two break window.
    :param hl.expr.ArrayExpression cum_obs: List containing cumulative observed missense values.
    :param hl.expr.ArrayExpression cum_exp: List containing cumulative expected missense values.
    :param expr.Float64Expression total_oe: Transcript overall observed/expected (OE) missense ratio.
    :return: Chi square significance value.
    """
    return (
        hl.case()
        .when(
            # Return -1 when the window spans the entire transcript
            (i == 0) & (j == max_idx),
            -1,
        )
        .when(
            # If i index is the smallest position (anchored at one end of transcript),
            # there are only two transcript subsections: [start_pos, pos[j]], (pos[j], end_pos]
            i == 0,
            (
                2
                * (
                    # Create alt distribution
                    hl.log10(
                        # Create alt distribution for section [start_pos, pos[j]]
                        # The missense values for this section are just the cumulative values at index j
                        get_dpois_expr(
                            cond_expr=True,
                            section_oe_expr=get_obs_exp_expr(
                                True, cum_obs[j], cum_exp[j]
                            ),
                            obs_expr=cum_obs[j],
                            exp_expr=cum_exp[j],
                        )
                        # Create alt distribution for section (pos[j], end_pos]
                        # The missense values for this section are the cumulative values at the last index
                        # minus the values at index j
                        * get_dpois_expr(
                            cond_expr=True,
                            section_oe_expr=get_obs_exp_expr(
                                True,
                                (cum_obs[-1] - cum_obs[j]),
                                (cum_exp[-1] - cum_exp[j]),
                            ),
                            obs_expr=cum_obs[-1] - cum_obs[j],
                            exp_expr=cum_exp[-1] - cum_exp[j],
                        )
                    )
                    # Create null distribution
                    - hl.log10(
                        get_dpois_expr(
                            cond_expr=True,
                            section_oe_expr=total_oe,
                            obs_expr=cum_obs[j],
                            exp_expr=cum_exp[j],
                        )
                        * get_dpois_expr(
                            cond_expr=True,
                            section_oe_expr=total_oe,
                            obs_expr=cum_obs[-1] - cum_obs[j],
                            exp_expr=cum_exp[-1] - cum_exp[j],
                        )
                    )
                )
            ),
<<<<<<< HEAD
        ).or_missing()
    )


def get_min_two_break_window(
    ht: hl.Table,
    min_window_size: int,
    transcript_percentage: float,
    overwrite_pos_ht: bool = False,
    annotations: List[str] = CONSTRAINT_ANNOTATIONS,
) -> Tuple[hl.Table, int]:
    """
    Annotate input Table with smallest simultaneous breaks window end positions.

    Also annotate Table with first position post-window.
    Function prepares Table for simultaneous breaks searches.

    Assumes input Table has all annotations present in `annotations`.

    :param hl.Table ht: Input Table.
    :param int min_window_size: Minimum number of bases to search for constraint (window size for simultaneous breaks).
    :param float transcript_percentage: Maximum percentage of the transcript that can be included within a window of constraint.
    :param bool overwrite_pos_ht: Whether to overwrite positions per transcript HT. Default is False.
    :param List[str] annotations: Annotations to keep from input HT. Required to search for significant breakpoint.
        Default is CONSTRAINT_ANNOTATIONS.
    :return: Tuple of Table annotated with window end, post window position and maximum window size.
    :rtype: Tuple[hl.Table, int]
    """
    logger.info("Annotating each transcript with max window size...")
    ht = ht.annotate(max_window_size=ht.transcript_size * transcript_percentage)
    max_window_size = round(ht.aggregate(hl.agg.max(ht.max_window_size)))
    logger.info("Maximum window size: %i", max_window_size)

    logger.info("Annotating smallest possible window ends for each position...")
    ht = ht.annotate(
        min_window_end=get_window_end_pos_expr(
            pos_expr=ht.locus.position,
            end_pos_expr=ht.end,
            window_size_expr=min_window_size,
        ),
    )

    logger.info("Select new annotations to prepare for simultaneous break searches...")
    ht = ht.select(
        *annotations,
        break_sizes=hl.empty_array(hl.tint32),
        break_chisqs=hl.empty_array(hl.tfloat64),
        window_ends=hl.empty_array(hl.tint32),
        post_window_pos=hl.empty_array(hl.tint32),
    )

    logger.info("Checkpointing HT...")
    ht = ht.checkpoint(f"{temp_path}/simul_break_temp.ht", overwrite=True)

    logger.info("Gathering all positions in each transcript...")
    pos_ht = ht.key_by("locus", "transcript").select()
    if (not file_exists(f"{temp_path}/pos_per_transcript.ht")) or overwrite_pos_ht:
        # This collect assumes that the positions are in order from smallest to largest
        # (they should be, since the table is keyed by locus and transcript)
        pos_ht = ht.group_by("transcript").aggregate(
            positions=hl.agg.collect(ht.locus.position), _localize=False,
        )
        pos_ht.write(f"{temp_path}/pos_per_transcript.ht", overwrite=True)
    pos_ht = hl.read_table(f"{temp_path}/pos_per_transcript.ht")

    logger.info("Getting smallest post window positions...")
    # Keep version of HT with all relevant annotations and strip HT of all annotations to prepare for binary search
    annotation_ht = ht.select(*annotations)
    ht = ht.select(
        "min_window_end", "start_pos", "end_pos", "transcript_size"
    ).select_globals()
    ht = get_min_post_window_pos(ht, pos_ht)

    logger.info("Adding relevant annotations back onto HT...")
    ht = ht.annotate(**annotation_ht[ht.key])
    ht = ht.checkpoint(f"{temp_path}/simul_break_ready.ht", overwrite=True)
    logger.info("HT count: %s", ht.count())

    # Check if post window pos is ever smaller than window_end
    check_end = ht.aggregate(
        hl.agg.count_where(ht.min_window_end > ht.min_post_window_pos)
    )
    if check_end > 0:
        ht = ht.filter(ht.min_window_end > ht.min_post_window_pos)
        ht.show()
        raise DataException(
            f"Position closest to window end is smaller than min window end position in {check_end} cases!"
        )
    return (ht, max_window_size)


def annotate_two_breaks_section_values(
    ht: hl.Table, annotate_pre_values: bool
) -> hl.Table:
    """
    Annotate observed (obs), expected (exp), observed/expected (OE) values for all transcript sections associated with searching for two simultaneous breaks.

    Transcript sections are:
        - Pre-window of constraint
        - Window of constraint
        - Post-window of constraint

    Annotations are added with the following prefixes:
        - 'pre' (for pre-window)
        - 'window' (for window)
        - 'post' (for post-window)

    :param hl.Table ht: Input Table to be annotated.
    :param bool annotate_pre_values: Whether to annotate pre-window of constraint values. Only needs to be done once.
    :return: Table annotated with obs, exp, OE values for all transcript sections.
    :rtype: hl.Table
    """
    logger.info("Annotating HT with obs, exp, OE values for pre-window positions...")
    if annotate_pre_values:
        logger.info(
            "Pre-window values are cumulative values minus values at start of window of constraint..."
=======
>>>>>>> 5278905f
        )
        .when(
            # If j index is anchored at the largest position, there are two transcript subsections:
            # [start_pos, pos[i]), [pos[i], end_pos]
            j == max_idx,
            (
                2
                * (
                    # Create alt distribution
                    hl.log10(
                        # Create alt distribution for section [start_pos, pos[i])
                        # The missense values for this section are the cumulative values at
                        # one index smaller than index i
                        get_dpois_expr(
                            cond_expr=True,
                            section_oe_expr=get_obs_exp_expr(
                                True, cum_obs[i - 1], cum_exp[i - 1]
                            ),
                            obs_expr=cum_obs[i - 1],
                            exp_expr=cum_exp[i - 1],
                        )
                        # Create alt distribution for section [pos[i], end_pos]
                        # The missense values for this section are the cumulative values at
                        # the last index minus the cumulative values at index i - 1
                        * get_dpois_expr(
                            cond_expr=True,
                            section_oe_expr=get_obs_exp_expr(
                                True,
                                (cum_obs[-1] - cum_obs[i - 1]),
                                (cum_exp[-1] - cum_exp[i - 1]),
                            ),
                            obs_expr=cum_obs[-1] - cum_obs[i - 1],
                            exp_expr=cum_exp[-1] - cum_exp[i - 1],
                        )
                    )
                    # Create null distribution
                    - hl.log10(
                        get_dpois_expr(
                            cond_expr=True,
                            section_oe_expr=total_oe,
                            obs_expr=cum_obs[i - 1],
                            exp_expr=cum_exp[i - 1],
                        )
                        * get_dpois_expr(
                            cond_expr=True,
                            section_oe_expr=total_oe,
                            obs_expr=cum_obs[-1] - cum_obs[i - 1],
                            exp_expr=cum_exp[-1] - cum_exp[i - 1],
                        )
                    )
                )
            ),
        )
        .default(
            # Neither index is the smallest or largest position,
            # so there are three transcript subsections:
            # [start_pos, pos[i]), [pos[i], pos[j]], (pos[j], end_pos]
            (
                2
                * (
                    # Create alt distribution
                    hl.log10(
                        # Create alt distribution for section [start_pos, pos[i])
                        # The missense values for this section are the cumulative values at
                        # one index smaller than index i
                        get_dpois_expr(
                            cond_expr=True,
                            section_oe_expr=get_obs_exp_expr(
                                True, cum_obs[i - 1], cum_exp[i - 1]
                            ),
                            obs_expr=cum_obs[i - 1],
                            exp_expr=cum_exp[i - 1],
                        )
                        # Create alt distribution for section [pos[i], pos[j]]
                        # The missense values for this section are the cumulative values at index j
                        # minus the cumulative values at index i -1
                        * get_dpois_expr(
                            cond_expr=True,
                            section_oe_expr=get_obs_exp_expr(
                                True,
                                (cum_obs[j] - cum_obs[i - 1]),
                                (cum_exp[j] - cum_exp[i - 1]),
                            ),
                            obs_expr=cum_obs[j] - cum_obs[i - 1],
                            exp_expr=cum_exp[j] - cum_exp[i - 1],
                        )
                        # Create alt distribution for section (pos[j], end_pos]
                        # The missense values for this section are the cumulative values at the last index
                        # minus the cumulative values at index j
                        * get_dpois_expr(
                            cond_expr=True,
                            section_oe_expr=get_obs_exp_expr(
                                True,
                                (cum_obs[-1] - cum_obs[j]),
                                (cum_exp[-1] - cum_exp[j]),
                            ),
                            obs_expr=cum_obs[-1] - cum_obs[j],
                            exp_expr=cum_exp[-1] - cum_exp[j],
                        )
                    )
                    # Create null distribution
                    - hl.log10(
                        get_dpois_expr(
                            cond_expr=True,
                            section_oe_expr=total_oe,
                            obs_expr=cum_obs[i - 1],
                            exp_expr=cum_exp[i - 1],
                        )
                        * get_dpois_expr(
                            cond_expr=True,
                            section_oe_expr=total_oe,
                            obs_expr=cum_obs[j] - cum_obs[i - 1],
                            exp_expr=cum_exp[j] - cum_exp[i - 1],
                        )
                        * get_dpois_expr(
                            cond_expr=True,
                            section_oe_expr=total_oe,
                            obs_expr=cum_obs[-1] - cum_obs[j],
                            exp_expr=cum_exp[-1] - cum_exp[j],
                        )
                    )
                )
            )
        )
    )


def search_for_two_breaks(
<<<<<<< HEAD
    ht: hl.Table, annotate_pre_values: bool, chisq_threshold: float = 13.8,
) -> hl.Table:
    """
    Search for evidence of constraint within a set window size/number of base pairs.

    Function is designed to search in transcripts that didn't have one single significant break.

    Assumes that:
        - Input Table has a field named 'transcript'.

    :param hl.Table ht: Input Table.
    :param bool annotate_pre_values: Whether to annotate pre-window of constraint values. Only needs to be done once.
    :param float chisq_threshold: Chi-square significance threshold.
        Value should be 10.8 (single break) and 13.8 (two breaks) (values from ExAC RMC code).
    :return: Table annotated with is_break at the *end* position of a simultaneous break window.
    :rtype: hl.Table
    """
    logger.info("Preparing HT to search for two breaks...")
    ht = annotate_two_breaks_section_values(ht, annotate_pre_values)

    logger.info("Searching for two breaks...")
    return search_for_break(
        ht, "transcript", simul_break=True, chisq_threshold=chisq_threshold
    )


def search_two_break_windows(
    ht: hl.Table,
    min_window_size: int,
    transcript_percentage: float,
    overwrite_pos_ht: bool = False,
    chisq_threshold: float = 13.8,
    annotations: List[str] = CONSTRAINT_ANNOTATIONS,
=======
    group_ht: hl.Table, chisq_threshold: float = 13.8,
>>>>>>> 5278905f
) -> hl.Table:
    """
    Search for windows of constraint in transcripts with simultaneous breaks.

    This function searches for breaks for all possible window sizes but only keeps break sizes >= `min_window_size`.
    `min_window_size` is the number of base pairs needed, on average, to see 10 missense variants (by default).
    For gnomAD v2.1, `min_window_size` is 100bp.

    :param hl.Table ht: Input Table aggregated by transcript with lists of cumulative observed and expected
        missense values. HT is filtered to contain only transcripts with simultaneous breaks.
    :param float chisq_threshold:  Chi-square significance threshold. Default is 13.8.
<<<<<<< HEAD
    :param List[str] annotations: Annotations to keep from input HT. Required to search for significant breakpoint.
        Default is CONSTRAINT_ANNOTATIONS.
=======
        Default is from ExAC RMC code and corresponds to a p-value of 0.999 with 2 degrees of freedom.
        (https://www.itl.nist.gov/div898/handbook/eda/section3/eda3674.htm)
>>>>>>> 5278905f
    :return: Table with largest simultaneous break window size annotated per transcript.
    :rtype: hl.Table
    """

    def _simul_break_loop(
        loop_continue: Callable,
        i: int,
        j: int,
        max_idx: hl.expr.Int32Expression,
        cur_max_chisq: float,
        cur_best_i: int,
        cur_best_j: int,
    ) -> Tuple[float, int, int]:
        """
        Iterate over each possible pair of indices in a transcript's cumulative value lists to find the optimum two break window.

        :param Callable[float, int, int] loop_continue: Function to restart hail loop.
            First argument to `hl.experimental.loop` must be a function (`_simul_break_loop` in this case),
            and the first argument to that function must be another function.
            Calling `loop_continue` tells hail to go back to the top of the loop with loop variables updated.
        :param int i: Smaller list index value. This index defines the current position of the first break.
            It's the `i` in 3 windows defined by intervals: [start, i), [i, j], (j, end].
        :param int j: Larger list index value. This index defines the current position of the first break.
            It's the `j` in 3 windows defined by intervals: [start, i), [i, j], (j, end].
        :param hl.expr.Int32Expression: Largest list index for transcript.
        :param float cur_max_chisq: Current maximum chi square value.
        :param int cur_best_i: Current best index i.
        :param int cur_best_j: Current best index j.
        :return: Maximum chi square significance value and optimum index pair i, j.
        """
        # Calculate chi squared value associated with transcript subections created using this index pair i, j
        chisq = calculate_window_chisq(
            max_idx, i, j, group_ht.cum_obs, group_ht.cum_exp, group_ht.total_oe
        )

        # Update current best indices and chi square if new chi square (calculated above)
        # is better than the current stored value (`cur_max_chisq`)
        cur_best_i = hl.if_else(chisq > cur_max_chisq, i, cur_best_i)
        cur_best_j = hl.if_else(chisq > cur_max_chisq, j, cur_best_j)
        cur_max_chisq = hl.max(chisq, cur_max_chisq)

        return hl.if_else(
            # At the end of the iteration through the position list
            # (when index i is at the second to last index of the list),
            # return the best indices.
            # Note that this is the second to last index because all of the windows created where i is the last index
            # were already checked in previous iterations of the loop
            i == (max_idx - 1),
            (cur_max_chisq, cur_best_i, cur_best_j),
            # If we haven't reached the end of the position list with index i,
            # continue with the loop
            hl.if_else(
                j == max_idx,
                # At end of j iteration, continue to next i index
                # Set i to i+1 and j to i+2 (so that the j index is always greater than the i index)
                loop_continue(
                    i + 1, i + 2, max_idx, cur_max_chisq, cur_best_i, cur_best_j
                ),
                # Otherwise, if j hasn't gotten to the maximum index,
                # continue to the next j value for current i
                loop_continue(i, j + 1, max_idx, cur_max_chisq, cur_best_i, cur_best_j),
            ),
        )

    group_ht = group_ht.annotate(
        max_break=hl.experimental.loop(
            _simul_break_loop,
            hl.ttuple(hl.tfloat, hl.tint, hl.tint),
            0,
            1,
            group_ht.max_idx,
            0.0,
            0,
            0,
        )
    )
    group_ht = group_ht.transmute(
        max_chisq=group_ht.max_break[0],
        start_pos=group_ht.positions[group_ht.max_break[1]],
        end_pos=group_ht.positions[group_ht.max_break[2]],
    )
    # Remove rows with maximum chi square values below the threshold
    # or rows where none of the transcript sections is the minimum window size
    group_ht = group_ht.filter(
        # Remove rows with maximum chi square values below the threshold
        (group_ht.max_chisq >= chisq_threshold)
        & (
            (group_ht.end_pos - group_ht.start_pos > group_ht.min_window_size)
            | (group_ht.transcript_end - group_ht.end_pos > group_ht.min_window_size)
            | (
                group_ht.start_pos - group_ht.transcript_start
                > group_ht.min_window_size
            )
        )
    )
    return group_ht


def calculate_section_chisq(
    obs_expr: hl.expr.Int64Expression, exp_expr: hl.expr.Float64Expression,
) -> hl.expr.Float64Expression:
    """
    Create expression checking if transcript section is significantly different than the null model (no evidence of regional missense constraint).

    Formula is: (section obs - section exp)^2 / section exp. Taken from ExAC RMC code.

    :param hl.expr.Int64Expression obs_expr:
    :param hl.expr.Float64Expression exp_expr:
    :return: Transcript section chi-squared value.
    :rtype: hl.expr.Float64Expression
    """
    return ((obs_expr - exp_expr) ** 2) / exp_expr


def get_all_breakpoint_pos(ht: hl.Table) -> hl.GroupedTable:
    """
    Get all breakpoint positions per transcript.

    :param hl.Table ht: Input Table.
            Example schema (truncated at two breaks for space reasons):
            ----------------------------------------
            Row fields:
                'locus': locus<GRCh37>
                'transcript': str
                'mu_snp': float64
                'observed': int32
                'total_exp': float64
                'total_mu': float64
                'total_obs': int64
                'max_chisq': float64
                'break_list': array<bool>
                'break_1_null': float64
                'break_1_alt': float64
                'break_1_chisq': float64
                'break_2_chisq': float64
                'break_2_max_chisq': float64
                'break_2_null': float64
                'break_2_alt': float64
                'break_pos': array<int32>
            ----------------------------------------
            Key: ['locus', 'transcript']
            ----------------------------------------
    :return: Table grouped by transcript, with all breakpoint positions annotated as a list.
    :rtype: hl.GroupedTable
    """
    ht = ht.filter(ht.break_list.any(lambda x: x))
    return ht.group_by("transcript").aggregate(
        break_pos=hl.sorted(hl.agg.collect(ht.locus.position))
    )


def get_section_info(
    ht: hl.Table, section_num: int, section_type: str, indices: Tuple[int],
) -> hl.Table:
    """
    Get the number of observed variants, number of expected variants, and chi square value for transcript section.

    .. note::
        Assumes that the input Table is annotated with a list of breakpoint positions (`break_pos`) and
        with each transcript's start and end positions (`start_pos`, `end_pos`).

    :param hl.Table ht: Input Table.
    :param int section_num: Transcript section number (e.g., 1 for first section, 2 for second, 3 for third, etc.).
    :param str section_type: Transcript section type. Must be one of 'first', 'middle', or 'end'.
    :param Tuple[int] indices: List of indices pointing to breakpoints.
    :return: Table containing transcript and new section obs, exp, and chi square annotations.
    """
    assert section_type in {
        "first",
        "middle",
        "last",
    }, "section_type must be one of 'first', 'middle', 'last'!"

    logger.info("Getting info for section of transcript between two breakpoints...")
    if section_type == "first":
        logger.info(
            "Getting info for first section of transcript (up to and including smallest breakpoint pos)..."
        )
        ht = ht.filter(ht.locus.position <= ht.break_pos[0])
        ht = ht.annotate(
            # Start position is transcript start if this is the first section
            section_start_pos=ht.start_pos,
            section_end_pos=ht.break_pos[0],
        )
    elif section_type == "middle":
        ht = ht.filter(
            (ht.locus.position > ht.break_pos[indices[0]])
            & (ht.locus.position <= ht.break_pos[indices[1]])
        )

        # Add section start/end position annotations
        ht = ht.annotate(
            # Add 1 to break_pos[indices[0]] since it isn't actually included in the region
            section_start_pos=ht.break_pos[indices[0]] + 1,
            section_end_pos=ht.break_pos[indices[1]],
        )

    else:
        logger.info(
            "Getting info for last section of transcript (after largest breakpoint pos)..."
        )
        ht = ht.filter(ht.locus.position > ht.break_pos[-1])
        ht = ht.annotate(
            # Get last position from break_pos list and add 1 since it isn't included in the region
            # Use the transcript end position as the end position since this is the last section
            section_start_pos=ht.break_pos[-1] + 1,
            section_end_pos=ht.end_pos,
        )

    ht = ht.annotate(section=hl.format("%s_%s", ht.transcript, str(section_num)))
    ht = get_subsection_exprs(
        ht, "transcript", "observed", "mu_snp", "total_mu", "total_exp"
    )
    return ht.annotate(
        section_chisq=calculate_section_chisq(ht.section_obs, ht.section_exp)
    )


def annotate_transcript_sections(ht: hl.Table, max_n_breaks: int,) -> hl.Table:
    """
    Annotate each transcript section with observed, expected, OE, and section chi square values.

    .. note::
        Needs to be run for each break number. For example, this function needs to be run for transcripts with three breaks,
        and it needs to be run again for transcripts with four breaks.

    :param hl.Table ht: Input Table.
    :param int max_n_breaks: Largest number of breaks.
    :return: Table with section and section values annotated.
    :rtype: hl.Table
    """
    logger.info("Get section information for first section of each transcript...")
    count = 1
    section_ht = get_section_info(
        ht, section_num=count, section_type="first", indices=None,
    )

    # Check sections between breakpoint positions
    while count <= max_n_breaks:
        if count == 1:
            # One break transcripts only get divided into two sections
            # Thus, increment counter and continue
            count += 1
            continue
        else:
            temp_ht = get_section_info(
                ht,
                section_num=count,
                section_type="middle",
                indices=(count - 2, count - 1),
            )
            section_ht = section_ht.union(temp_ht)
            count += 1
    end_ht = get_section_info(ht, section_num=count, section_type="last", indices=None)
    return section_ht.union(end_ht)


<<<<<<< HEAD
def get_unique_transcripts_per_break(
    ht: hl.Table, max_n_breaks: int,
) -> Dict[int, Union[Set[str], hl.expr.SetExpression]]:
    """
    Return the set of transcripts unique to each break number.

    If the set is empty, return an empty SetExpression.

    .. note::
        - This function will only get unique transcripts for transcripts with one or one + additional breaks.
        - This will not work for transcripts with two simultaneous breaks.
        - Assumes input Table is annotated with list containing booleans for whether that locus is a breakpoint
        (`break_list`).

    :param hl.Table: Input Table.
    :param int max_n_breaks: Largest number of breaks.
    :return: Dictionary with break number (key) and set of transcripts unique to that break number or empty SetExpression (value).
    :rtype: Dict[int, Union[Set[str], hl.expr.SetExpression]]
    """
    transcripts_per_break = {}
    # Use `break_list` annotation (list of booleans for whether a row is a breakpoint)
    # to filter one/additional breaks ht to rows that are significant breakpoints ONLY
    ht = ht.filter(ht.break_list.any(lambda x: x))

    # Group HT (filtered to breakpoint positions only) by transcript and
    # count the number of breakpoints associated with each transcript
    group_ht = ht.group_by("transcript").aggregate(n_breaks=hl.agg.count())

    # Checkpoint to force hail to finish this group by computation
    group_ht = group_ht.checkpoint(
        f"{temp_path}/breaks_per_transcript.ht", overwrite=True
    )

    for i in range(1, max_n_breaks + 1):
        temp_ht = group_ht.filter(group_ht.n_breaks == i)
        transcripts = temp_ht.aggregate(hl.agg.collect_as_set(temp_ht.transcript))
        if len(transcripts > 0):
            transcripts_per_break[i] = transcripts
        else:
            transcripts_per_break[i] = hl.missing(hl.tset(hl.tstr))
    return transcripts_per_break


def reformat_annotations_for_release(ht: hl.Table) -> hl.Table:
    """
    Reformat annotations in input HT for release.

    This reformatting is necessary to load data into the gnomAD browser.

    Desired schema:
    ---------------------------------------
    Row fields:
        'transcript_id': str
        'regions': array<struct {
            'start': int32
            'stop': int32
            'observed_missense': int32
            'expected_missense': float64
            'chisq': float64
        }>

    ----------------------------------------
    Key: ['transcript_id']
    ----------------------------------------

    :param hl.Table ht: Input Table.
    :return: Table with schema described above.
    :rtype: hl.Table
    """
    ht = ht.annotate(
        regions=hl.struct(
            start=ht.section_start,
            stop=ht.section_end,
            observed_missense=ht.section_obs,
            expected_missense=ht.section_exp,
            chisq=ht.section_chisq,
        )
    )
    # Group Table by transcript
    return ht.group_by(transcript_id=ht.transcript).aggregate(
        regions=hl.agg.collect(ht.regions)
    )


def finalize_multiple_breaks(
    ht: hl.Table, max_n_breaks: int, annotations: List[str] = FINAL_ANNOTATIONS,
) -> hl.Table:
    """
    Organize table of transcripts with multiple breaks.

    Get number of transcripts unique to each break number and drop any extra annotations.
    Also calculate each section's observed, expected, OE, and chi-square values.

    Assumes:
        - Table is annotated with set of transcripts per break (e.g., `break_1_transcripts`)

    :param hl.Table ht: Input Table. Example schema (truncated at two breaks for space reasons):
        ---------------------------------------
        Row fields:
            'locus': locus<grch37>
            'transcript': str
            'mu_snp': float64
            'observed': int32
            'total_exp': float64
            'total_mu': float64
            'total_obs': int64
            'max_chisq': float64
            'break_list': array<bool>
            'break_1_null': float64
            'break_1_alt': float64
            'break_1_chisq': float64
            'break_2_chisq': float64
            'break_2_max_chisq': float64
            'break_2_null': float64
            'break_2_alt': float64
        ----------------------------------------
        Key: ['locus', 'transcript']
        ----------------------------------------
    :param int max_n_breaks: Largest number of breakpoints in any transcript.
    :param List[str] annotations: List of annotations to keep from input Table.
        Default is FINAL_ANNOTATIONS.
    :return: Table annotated with transcript subsection values and breakpoint positions.
    :rtype: hl.Table
    """
    logger.info("Removing outlier transcripts...")
    outlier_transcripts = get_outlier_transcripts()
    ht = ht.filter(~outlier_transcripts.contains(ht.transcript))

    logger.info("Getting transcripts associated with each break number...")
    # Get number of transcripts UNIQUE to each break number
    # Transcript sets in globals currently are not unique
    # i.e., `break_1_transcripts` could contain transcripts that are also present in `break_2_transcripts`
    ht = ht.select_globals()
    transcripts_per_break = get_unique_transcripts_per_break(ht, max_n_breaks)

    # Print number of transcripts per break to output
    # This is used to create TSV input to `n_transcripts_per_break.R`
    for break_num in transcripts_per_break:
        logger.info(
            "Break number %i has %i transcripts",
            break_num,
            len(transcripts_per_break[break_num]),
        )

    logger.info("Selecting only relevant annotations from HT and checkpointing...")
    ht = ht.select(*annotations)
    ht = ht.checkpoint(f"{temp_path}/multiple_breaks.ht", overwrite=True)

    logger.info("Getting all breakpoint positions...")
    break_ht = get_all_breakpoint_pos(ht)
    break_ht = break_ht.checkpoint(
        f"{temp_path}/multiple_breaks_breakpoints.ht", overwrite=True
    )
    ht = ht.annotate(break_pos=break_ht[ht.transcript].break_pos)

    logger.info("Get transcript section annotations (obs, exp, OE, chisq)...")
    hts = []
    for i in range(1, max_n_breaks + 1):
        transcripts = hl.literal(transcripts_per_break[i])
        if hl.is_missing(transcripts):
            logger.info("Break number %i has no transcripts. Continuing...")

        # Filter HT to transcripts associated with this break only
        # and annotate section information
        temp_ht = ht.filter(transcripts.contains(ht.transcript))
        temp_ht = annotate_transcript_sections(temp_ht, i)

        # Add section oe
        # Do not cap section oe value here (this is for browser display)
        temp_ht = temp_ht.annotate(section_oe=temp_ht.section_obs / temp_ht.section_exp)
        temp_ht = temp_ht.checkpoint(
            f"gs://regional_missense_constraint/temp/break_{i}_sections.ht",
            overwrite=True,
        )
        hts.append(temp_ht)

    # Merge all HTs together
    ht = hts[0].union(*hts[1:])
    ht = ht.annotate_globals(**transcripts_per_break)
    ht = ht.checkpoint(multiple_breaks.path, overwrite=True)
    return ht


def finalize_simul_breaks(ht: hl.Table) -> hl.Table:
    """
    Process Table containing transcripts with two simultaneous breaks.

    Calculate each transcript subsection observed, expected, OE, and chi-square values.

    :param hl.Table ht: Input Table with simultaneous breaks results.
    :return: Table annotated with transcript subsection values.
    :rtype: hl.Table
    """
    logger.info("Get transcript section annotations (obs, exp, OE, chisq)...")
    ht = annotate_transcript_sections(ht, max_n_breaks=2)
    ht = ht.checkpoint(f"{temp_path}/simul_break_sections.ht", overwrite=True)
    return ht


def finalize_all_breaks_results(
    breaks_ht: hl.Table,
    simul_breaks_ht: hl.Table,
    max_n_breaks: int,
    annotations: List[str] = FINAL_ANNOTATIONS,
) -> None:
    """
    Finalize all breaks results.

    Finalize results for multiple breaks (first/additional breaks) and simultaneous breaks,
    then merge results into single Table.

    Also reformat Table to match desired release HT schema.

    :param hl.Table breaks_ht: Input Table with multiple break results.
    :param hl.Table simul_breaks_ht: Input Table with simultaneous breaks results.
    :param int max_n_breaks: Largest number of breakpoints in any transcript. Used only for multiple breaks results.
    :param List[str] annotations: List of annotations to keep from input Table.
        Default is FINAL_ANNOTATIONS.
    :return: None; writes Table to resource path.
    """
    logger.info("Finalizing multiple breaks results...")
    breaks_ht = finalize_multiple_breaks(breaks_ht, max_n_breaks, annotations)

    logger.info("Finalizing simultaneous breaks results...")
    simul_breaks_ht = finalize_simul_breaks(simul_breaks_ht)
    ht = breaks_ht.union(simul_breaks_ht, unify=False)
    ht = ht.checkpoint(f"{temp_path}/breaks.ht", overwrite=True)

    logger.info("Reformatting for browser release...")
    ht = reformat_annotations_for_release(ht)
    ht.write(breaks.path, overwrite=True)


def check_loci_existence(ht1: hl.Table, ht2: hl.Table, annot_str: str) -> hl.Table:
    """
    Check if loci from `ht1` are present in `ht2`.

    Annotate `ht1` with int showing whether locus is present in `ht2`.
    Annotation will be "0" if locus isn't present in `ht2` and "1" if locus is present.

    :param hl.Table ht1: Table to be annotated.
    :param hl.Table ht2: Table to check for loci from `ht1`.
    :param str annot_str: Name of annotation to be added to `ht1` designating whether locus is present in `ht2`.
    :return: Annotated version of `ht1`.
    :rtype: hl.Table
    """
    return ht1.annotate(**{f"{annot_str}": hl.int(hl.is_defined(ht2[ht1.locus]))})


def get_oe_bins(ht: hl.Table, build: str) -> None:
    """
    Group RMC results HT by obs/exp (OE) bin and annotate.

    Add the following annotations:
        - Proportion coding base pairs
        - Proportion de novo missense from controls/cases
        - Proportion ClinVar pathogenic/likely pathogenic missense variants in haploinsufficient genes.

    Assumes input Table is annotated with the following annotations:
        - `section_start`: Start position for transcript subsection
        - `section_end`: End position for transcript subsection
        - `section_obs`: Number of observed missense variants within transcript subsection
        - `section_exp`: Proportion of expected missense variatns within transcript subsection
        - `section_oe`: Observed/expected missense variation ratio within transcript subsection

    :param hl.Table ht: Input Table containing all breaks results.
    :param str build: Reference genome build.
    :return: None; writes TSV with OE bins + annotations to `oe_bin_counts_tsv` resource path.
    :rtype: None
    """
    if build != "GRCh37":
        raise DataException(
            "ClinVar and de novo files currently only exist for GRCh37!"
        )

    logger.info("Reading in ClinVar, de novo missense, and transcript HTs...")
    if not file_exists(clinvar_path_mis.path):
        import_clinvar_hi_variants(build="GRCh37", overwrite=True)
    if not file_exists(de_novo.path):
        import_de_novo_variants(build="GRCh37", overwrite=True)

    clinvar_ht = clinvar_path_mis.ht()
    dn_ht = de_novo.ht()
    transcript_ht = gene_model.ht()

    # Split de novo HT into two HTs -- one for controls and one for cases
    dn_controls_ht = dn_ht.filter(dn_ht.case_control == "control")
    dn_case_ht = dn_ht.filter(dn_ht.case_control != "control")

    # Get total number of coding base pairs, also ClinVar and DNM variants
    # TODO: use exon field in gene model HT to get only coding bases (rather than using transcript end - start)
    transcript_ht = transcript_ht.annotate(
        bp=transcript_ht.end_pos - transcript_ht.start_pos
    )
    total_bp = transcript_ht.aggregate(hl.agg.sum(transcript_ht.bp))
    total_clinvar = clinvar_ht.count()
    total_control = dn_controls_ht.count()
    total_case = dn_case_ht.count()

    # Annotate with control and case DNM, ClinVar P/LP variants,
    ht = check_loci_existence(ht, dn_controls_ht, "dnm_controls")
    ht = check_loci_existence(ht, dn_case_ht, "dnm_cases")
    ht = check_loci_existence(ht, clinvar_ht, "clinvar_path")
    ht = ht.annotate(
        oe_bin=hl.case()
        .when(ht.section_oe <= 0.2, "0-0.2")
        .when((ht.section_oe > 0.2) & (ht.section_oe <= 0.4), "0.2-0.4")
        .when((ht.section_oe > 0.4) & (ht.section_oe <= 0.6), "0.4-0.6")
        .when((ht.section_oe > 0.6) & (ht.section_oe <= 0.8), "0.6-0.8")
        .default("0.8-1.0")
    )
    # Checkpoint HT here because it becomes a couple tables below
    ht = ht.checkpoint(f"{temp_path}/breaks_oe_bin.ht", overwrite=True)

    # Group HT by section to get number of base pairs per section
    # Need to group by to avoid overcounting
    group_ht = ht.group_by("section").aggregate(
        start=hl.agg.take(ht.section_start, 1)[0],
        end=hl.agg.take(ht.section_end, 1)[0],
        obs=hl.agg.take(ht.section_obs, 1)[0],
        exp=hl.agg.take(ht.section_exp, 1)[0],
        chisq=hl.agg.take(ht.section_chisq, 1)[0],
        oe=hl.agg.take(ht.section_oe, 1)[0],
        oe_bin=hl.agg.take(ht.oe_bin, 1)[0],
    )
    group_ht = group_ht.checkpoint(f"{temp_path}/sections.ht", overwrite=True)
    group_ht = group_ht.annotate(bp=group_ht.end - group_ht.start)
    group_ht = group_ht.group_by("oe_bin").aggregate(bp_sum=hl.agg.sum(group_ht.bp))

    # Group HT
    assess_ht = ht.group_by("oe_bin").aggregate(
        dnm_controls=hl.agg.sum(ht.dnm_controls),
        dnm_case=hl.agg.sum(ht.dnm_cases),
        clinvar=hl.agg.sum(ht.clinvar_path),
    )
    assess_ht_count = assess_ht.count()
    if assess_ht_count != 5:
        raise DataException(
            f"Expected 5 OE bins but found {assess_ht_count}. Please double check and rerun!"
        )

    logger.info("Reformatting annotations on assessment HT to be proportions...")
    assess_ht = assess_ht.annotate(bp=group_ht[assess_ht.key])
    assess_ht = assess_ht.transmute(
        bp=assess_ht.bp / total_bp,
        controls=assess_ht.dnm_controls / total_control,
        case=assess_ht.dnm_case / total_case,
        clinvar=assess_ht.clinvar / total_clinvar,
    )
    # Add a show to double check HT
    assess_ht.show()

    logger.info("Exporting assessment HT (in preparation for plotting)...")
    assess_ht.export(oe_bin_counts_tsv)


=======
>>>>>>> 5278905f
def constraint_flag_expr(
    obs_syn_expr: hl.expr.Int64Expression,
    obs_mis_expr: hl.expr.Int64Expression,
    obs_lof_expr: hl.expr.Int64Expression,
    exp_syn_expr: hl.expr.Float64Expression,
    exp_mis_expr: hl.expr.Float64Expression,
    exp_lof_expr: hl.expr.Float64Expression,
    raw_syn_z_expr: hl.expr.Float64Expression,
    raw_mis_z_expr: hl.expr.Float64Expression,
    raw_lof_z_expr: hl.expr.Float64Expression,
) -> hl.expr.StructExpression:
    """
    Return struct with constraint flags.

    Flags are designed to mark outlier transcripts, and explanation of constraint flags is in the gnomAD browser FAQ:
    https://gnomad.broadinstitute.org/faq#why-are-constraint-metrics-missing-for-this-gene-or-annotated-with-a-note

    :param hl.expr.Int64Expression obs_syn_expr: Expression containing number of observed synonymous variants in gnomAD.
    :param hl.expr.Int64Expression obs_mis_expr: Expression containing number of observed missense variants in gnomAD.
    :param hl.expr.Int64Expression obs_lof_expr: Expression containing number of observed loss-of-function (LoF) variants in gnomAD.
    :param hl.expr.Float64Expression exp_syn_expr: Expression containing number of expected synonymous variants.
    :param hl.expr.Float64Expression exp_mis_expr: Expression containing number of expected missense variants.
    :param hl.expr.Float64Expression exp_lof_expr: Expression containing number of expected LoF variants.
    :param hl.expr.Float64Expression raw_syn_z_expr: Expression containing number of Z score for synonymous variants.
    :param hl.expr.Float64Expression raw_mis_z_expr: Expression containing number of Z score for missense variants.
    :param hl.expr.Float64Expression raw_lof_z_expr: Expression containing number of Z score for LoF variants.
    :return: StructExpression containing constraint flags.
    :rtype: hl.expr.StructExpression
    """
    return hl.struct(
        no_variants=(
            hl.or_else(obs_syn_expr, 0)
            + hl.or_else(obs_mis_expr, 0)
            + hl.or_else(obs_lof_expr, 0)
        )
        == 0,
        no_exp_syn=exp_syn_expr == 0,
        no_exp_mis=exp_mis_expr == 0,
        no_exp_lof=exp_lof_expr == 0,
        syn_outlier=hl.abs(raw_syn_z_expr) > 5,
        mis_too_many=raw_mis_z_expr < -5,
        lof_too_many=raw_lof_z_expr < -5,
    )


def fix_xg(
    context_ht: hl.Table,
    exome_ht: hl.Table,
    xg_transcript: str = "ENST00000419513",
    groupings: List[str] = GROUPINGS,
) -> hl.Table:
    """
    Fix observed and expected counts for XG (gene that spans PAR and non-PAR regions on chrX).

    Expects that context HT is annotated with all of the fields in `groupings`.

    :param hl.Table context_ht: Context Table.
    :param hl.Table exome_ht: Table containing variants from gnomAD exomes.
    :param str xg_transcript: XG transcript string. Default is 'ENST00000419513'.
    :param List[str] groupings: List of Table fields used to group Table to adjust mutation rate.
        Default is GROUPINGS.
    :return: Table filtered to XG and annotated with RMC annotations (forward scans, total obs/exp/mu, overall OE).
    :rtype: hl.Table
    """

    def _fix_xg_exp(
        xg: hl.Table, groupings: List[str] = groupings,
    ) -> hl.expr.StructExpression:
        """
        Fix total expected and total mu counts for XG.

        :param hl.Table xg: Context Table filtered to XG.
        :param List[str] groupings: List of Table fields used to group Table to adjust mutation rate.
            Default is GROUPINGS.
        :return: StructExpression with total mu and total expected values.
        :rtype: hl.expr.StructExpression
        """
        xg = xg.annotate(par=xg.locus.in_x_par())
        par = xg.filter(xg.par)
        nonpar = xg.filter(~xg.par)
        par = calculate_exp_per_transcript(
            par, locus_type="autosomes", groupings=groupings
        )
        nonpar = calculate_exp_per_transcript(
            nonpar, locus_type="X", groupings=groupings
        )
        exp_ht = par.union(nonpar)
        return exp_ht.aggregate(
            hl.struct(
                total_exp=hl.agg.sum(exp_ht.expected),
                total_mu=hl.agg.sum(exp_ht.mu_agg),
            )
        )

    def _fix_xg_obs(xg: hl.Table, exome_ht: hl.Table) -> hl.Table:
        """
        Fix total observed counts for XG.

        :param hl.Table xg: Context Table filtered to XG.
        :param hl.Table exome_ht: Table containing variants from gnomAD exomes.
        :return: Context Table filtered to XG, annotated with total observed and observed per position values.
        :rtype: hl.Table
        """
        xg = xg.annotate(_obs=exome_ht.index(xg.key))
        xg = xg.transmute(observed=hl.int(hl.is_defined(xg._obs)))
        return xg.annotate(total_obs=obs_ht[xg.transcript].observed)

    logger.info("Filtering context HT to XG (transcript: %s)...", xg_transcript)
    xg = context_ht.filter(context_ht.transcript == xg_transcript)

    logger.info("Fixing expected counts for XG...")
    exp_struct = _fix_xg_exp(xg, groupings)

    logger.info("Fixing observed counts for XG...")
    exome_ht = exome_ht.filter(
        exome_ht.transcript_consequences.transcript_id == xg_transcript
    )
    obs_ht = calculate_observed(exome_ht)
    xg = _fix_xg_obs(xg, exome_ht)

    logger.info("Collecting by key...")
    # Context HT is keyed by locus and allele, which means there is one row for every possible missense variant
    # This means that any locus could be present up to three times (once for each possible missense)
    # Collect by key here to ensure all loci are unique
    xg = xg.key_by("locus", "transcript").collect_by_key()
    xg = xg.annotate(
        # Collect the mutation rate probabilities at each locus
        mu_snp=hl.sum(xg.values.mu_snp),
        # Collect the observed counts for each locus
        # (this includes counts for each possible missense at the locus)
        observed=hl.sum(xg.values.observed),
        # Take just the first coverage value, since the locus should have the same coverage across the possible variants
        coverage=xg.values.exome_coverage[0],
    )

    logger.info(
        "Annotating overall observed/expected value (capped at 1) and forward scans..."
    )
    xg = xg.annotate(
        total_exp=exp_struct.total_exp,
        total_mu=exp_struct.total_mu,
        total_obs=obs_ht[xg.transcript].observed,
    )
    xg.describe()
    xg = xg.annotate(overall_oe=hl.min(xg.total_obs / xg.total_exp, 1))
    xg = get_fwd_exprs(
        ht=xg,
        transcript_str="transcript",
        obs_str="observed",
        mu_str="mu_snp",
        total_mu_str="total_mu",
        total_exp_str="total_exp",
    )
    xg = xg.checkpoint(f"{temp_path}/XG.ht", overwrite=True)
    return xg<|MERGE_RESOLUTION|>--- conflicted
+++ resolved
@@ -948,125 +948,6 @@
                     )
                 )
             ),
-<<<<<<< HEAD
-        ).or_missing()
-    )
-
-
-def get_min_two_break_window(
-    ht: hl.Table,
-    min_window_size: int,
-    transcript_percentage: float,
-    overwrite_pos_ht: bool = False,
-    annotations: List[str] = CONSTRAINT_ANNOTATIONS,
-) -> Tuple[hl.Table, int]:
-    """
-    Annotate input Table with smallest simultaneous breaks window end positions.
-
-    Also annotate Table with first position post-window.
-    Function prepares Table for simultaneous breaks searches.
-
-    Assumes input Table has all annotations present in `annotations`.
-
-    :param hl.Table ht: Input Table.
-    :param int min_window_size: Minimum number of bases to search for constraint (window size for simultaneous breaks).
-    :param float transcript_percentage: Maximum percentage of the transcript that can be included within a window of constraint.
-    :param bool overwrite_pos_ht: Whether to overwrite positions per transcript HT. Default is False.
-    :param List[str] annotations: Annotations to keep from input HT. Required to search for significant breakpoint.
-        Default is CONSTRAINT_ANNOTATIONS.
-    :return: Tuple of Table annotated with window end, post window position and maximum window size.
-    :rtype: Tuple[hl.Table, int]
-    """
-    logger.info("Annotating each transcript with max window size...")
-    ht = ht.annotate(max_window_size=ht.transcript_size * transcript_percentage)
-    max_window_size = round(ht.aggregate(hl.agg.max(ht.max_window_size)))
-    logger.info("Maximum window size: %i", max_window_size)
-
-    logger.info("Annotating smallest possible window ends for each position...")
-    ht = ht.annotate(
-        min_window_end=get_window_end_pos_expr(
-            pos_expr=ht.locus.position,
-            end_pos_expr=ht.end,
-            window_size_expr=min_window_size,
-        ),
-    )
-
-    logger.info("Select new annotations to prepare for simultaneous break searches...")
-    ht = ht.select(
-        *annotations,
-        break_sizes=hl.empty_array(hl.tint32),
-        break_chisqs=hl.empty_array(hl.tfloat64),
-        window_ends=hl.empty_array(hl.tint32),
-        post_window_pos=hl.empty_array(hl.tint32),
-    )
-
-    logger.info("Checkpointing HT...")
-    ht = ht.checkpoint(f"{temp_path}/simul_break_temp.ht", overwrite=True)
-
-    logger.info("Gathering all positions in each transcript...")
-    pos_ht = ht.key_by("locus", "transcript").select()
-    if (not file_exists(f"{temp_path}/pos_per_transcript.ht")) or overwrite_pos_ht:
-        # This collect assumes that the positions are in order from smallest to largest
-        # (they should be, since the table is keyed by locus and transcript)
-        pos_ht = ht.group_by("transcript").aggregate(
-            positions=hl.agg.collect(ht.locus.position), _localize=False,
-        )
-        pos_ht.write(f"{temp_path}/pos_per_transcript.ht", overwrite=True)
-    pos_ht = hl.read_table(f"{temp_path}/pos_per_transcript.ht")
-
-    logger.info("Getting smallest post window positions...")
-    # Keep version of HT with all relevant annotations and strip HT of all annotations to prepare for binary search
-    annotation_ht = ht.select(*annotations)
-    ht = ht.select(
-        "min_window_end", "start_pos", "end_pos", "transcript_size"
-    ).select_globals()
-    ht = get_min_post_window_pos(ht, pos_ht)
-
-    logger.info("Adding relevant annotations back onto HT...")
-    ht = ht.annotate(**annotation_ht[ht.key])
-    ht = ht.checkpoint(f"{temp_path}/simul_break_ready.ht", overwrite=True)
-    logger.info("HT count: %s", ht.count())
-
-    # Check if post window pos is ever smaller than window_end
-    check_end = ht.aggregate(
-        hl.agg.count_where(ht.min_window_end > ht.min_post_window_pos)
-    )
-    if check_end > 0:
-        ht = ht.filter(ht.min_window_end > ht.min_post_window_pos)
-        ht.show()
-        raise DataException(
-            f"Position closest to window end is smaller than min window end position in {check_end} cases!"
-        )
-    return (ht, max_window_size)
-
-
-def annotate_two_breaks_section_values(
-    ht: hl.Table, annotate_pre_values: bool
-) -> hl.Table:
-    """
-    Annotate observed (obs), expected (exp), observed/expected (OE) values for all transcript sections associated with searching for two simultaneous breaks.
-
-    Transcript sections are:
-        - Pre-window of constraint
-        - Window of constraint
-        - Post-window of constraint
-
-    Annotations are added with the following prefixes:
-        - 'pre' (for pre-window)
-        - 'window' (for window)
-        - 'post' (for post-window)
-
-    :param hl.Table ht: Input Table to be annotated.
-    :param bool annotate_pre_values: Whether to annotate pre-window of constraint values. Only needs to be done once.
-    :return: Table annotated with obs, exp, OE values for all transcript sections.
-    :rtype: hl.Table
-    """
-    logger.info("Annotating HT with obs, exp, OE values for pre-window positions...")
-    if annotate_pre_values:
-        logger.info(
-            "Pre-window values are cumulative values minus values at start of window of constraint..."
-=======
->>>>>>> 5278905f
         )
         .when(
             # If j index is anchored at the largest position, there are two transcript subsections:
@@ -1195,43 +1076,7 @@
 
 
 def search_for_two_breaks(
-<<<<<<< HEAD
-    ht: hl.Table, annotate_pre_values: bool, chisq_threshold: float = 13.8,
-) -> hl.Table:
-    """
-    Search for evidence of constraint within a set window size/number of base pairs.
-
-    Function is designed to search in transcripts that didn't have one single significant break.
-
-    Assumes that:
-        - Input Table has a field named 'transcript'.
-
-    :param hl.Table ht: Input Table.
-    :param bool annotate_pre_values: Whether to annotate pre-window of constraint values. Only needs to be done once.
-    :param float chisq_threshold: Chi-square significance threshold.
-        Value should be 10.8 (single break) and 13.8 (two breaks) (values from ExAC RMC code).
-    :return: Table annotated with is_break at the *end* position of a simultaneous break window.
-    :rtype: hl.Table
-    """
-    logger.info("Preparing HT to search for two breaks...")
-    ht = annotate_two_breaks_section_values(ht, annotate_pre_values)
-
-    logger.info("Searching for two breaks...")
-    return search_for_break(
-        ht, "transcript", simul_break=True, chisq_threshold=chisq_threshold
-    )
-
-
-def search_two_break_windows(
-    ht: hl.Table,
-    min_window_size: int,
-    transcript_percentage: float,
-    overwrite_pos_ht: bool = False,
-    chisq_threshold: float = 13.8,
-    annotations: List[str] = CONSTRAINT_ANNOTATIONS,
-=======
     group_ht: hl.Table, chisq_threshold: float = 13.8,
->>>>>>> 5278905f
 ) -> hl.Table:
     """
     Search for windows of constraint in transcripts with simultaneous breaks.
@@ -1243,13 +1088,8 @@
     :param hl.Table ht: Input Table aggregated by transcript with lists of cumulative observed and expected
         missense values. HT is filtered to contain only transcripts with simultaneous breaks.
     :param float chisq_threshold:  Chi-square significance threshold. Default is 13.8.
-<<<<<<< HEAD
-    :param List[str] annotations: Annotations to keep from input HT. Required to search for significant breakpoint.
-        Default is CONSTRAINT_ANNOTATIONS.
-=======
         Default is from ExAC RMC code and corresponds to a p-value of 0.999 with 2 degrees of freedom.
         (https://www.itl.nist.gov/div898/handbook/eda/section3/eda3674.htm)
->>>>>>> 5278905f
     :return: Table with largest simultaneous break window size annotated per transcript.
     :rtype: hl.Table
     """
@@ -1507,7 +1347,6 @@
     return section_ht.union(end_ht)
 
 
-<<<<<<< HEAD
 def get_unique_transcripts_per_break(
     ht: hl.Table, max_n_breaks: int,
 ) -> Dict[int, Union[Set[str], hl.expr.SetExpression]]:
@@ -1864,8 +1703,6 @@
     assess_ht.export(oe_bin_counts_tsv)
 
 
-=======
->>>>>>> 5278905f
 def constraint_flag_expr(
     obs_syn_expr: hl.expr.Int64Expression,
     obs_mis_expr: hl.expr.Int64Expression,
