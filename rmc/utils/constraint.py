import logging
from typing import Dict, List, Union

import hail as hl

from gnomad.utils.reference_genome import get_reference_genome

from gnomad_lof.constraint_utils.constraint_basics import annotate_with_mu
from gnomad_lof.constraint_utils.generic import annotate_variant_types

from rmc.resources.basics import mutation_rate
from rmc.resources.resource_utils import MISSENSE
from rmc.utils.generic import (
    get_coverage_correction_expr,
    get_exome_bases,
    process_vep,
)


logging.basicConfig(
    format="%(asctime)s (%(name)s %(lineno)s): %(message)s",
    datefmt="%m/%d/%Y %I:%M:%S %p",
)
logger = logging.getLogger("constraint_utils")
logger.setLevel(logging.INFO)


GROUPINGS = [
    "context",
    "ref",
    "alt",
    "methylation_level",
    "annotation",
    "modifier",
    "transcript",
    "gene",
    "exome_coverage",
]
"""
Core fields to group by when calculating expected variants per variant type.
Fields taken from gnomAD LoF repo.
"""


def calculate_observed(ht: hl.Table) -> hl.Table:
    """
    Groups input Table by transcript, filters based on `keep_criteria`,
    and aggregates observed variants count per transcript.

    .. note::
        Assumes input HT has been filtered using `keep_criteria`.

    :param hl.Table ht: Input Table.
    :return: Table annotated with observed variant counts.
    :rtype: hl.Table
    """
    return ht.group_by(ht.transcript_consequences.transcript_id).aggregate(
        observed=hl.agg.count()
    )


def get_cumulative_mu_expr(
    transcript_expr: hl.expr.StringExpression, mu_expr: hl.expr.Float64Expression,
) -> hl.expr.DictExpression:
    """
    Returns annotation with the cumulative mutation rate probability, shifted by one.

    Value is shifted by one due to the nature of `hl.scan` and needs to be corrected later.
    This function can produce the scan when searching for the first break or when searching for additional break(s).

    :param hl.expr.StringExpression transcript_expr: StringExpression containing transcript information.
    :param hl.expr.Float64Expression mu_expr: FloatExpression containing mutation rate probability per variant.
    :return: DictExpression containing scan expressions for cumulative mutation rate probability.
    :rtype: hl.expr.DictExpression
    """
    return hl.scan.group_by(transcript_expr, hl.scan.sum(mu_expr))


def adjust_mu_expr(
    cumulative_mu_expr: hl.expr.DictExpression,
    mu_expr: hl.expr.Int32Expression,
    transcript_expr: hl.expr.StringExpression,
) -> hl.expr.DictExpression:
    """
    Adjusts the scan with the cumulative number mutation rate probability.

    This adjustment is necessary because scans are always one line behind, and we want the values to match per line.
    This function can correct the scan created when searching for the first break or when searching for additional break(s).
    
    :param hl.expr.DictExpression cumulative_mu_expr: DictExpression containing scan expressions for cumulative mutation rate probability.
    :param hl.expr.Float64Expression mu_expr: FloatExpression containing mutation rate probability per variant.
    :param hl.expr.StringExpression transcript_expr: StringExpression containing transcript information.
    :return: Adjusted cumulative mutation rate expression.
    :rtype: hl.expr.DictExpression
    """
    return hl.if_else(
        # Check if the current transcript/section exists in the _mu_scan dictionary
        # If it doesn't exist, that means this is the first line in the HT for that particular transcript/section
        # The first line of a scan is always missing, but we want it to exist
        # Thus, set the cumulative_mu equal to the current mu_snp value
        hl.is_missing(cumulative_mu_expr.get(transcript_expr)),
        {transcript_expr: mu_expr},
        # Otherwise, add the current mu_snp to the scan to make sure the cumulative value isn't one line behind
        {transcript_expr: cumulative_mu_expr[transcript_expr] + mu_expr},
    )


def translate_mu_to_exp_expr(
    cumulative_mu_expr: hl.expr.DictExpression,
    transcript_expr: hl.expr.StringExpression,
    total_mu_expr: hl.expr.Int32Expression,
    total_exp_expr: hl.expr.Int32Expression,
) -> hl.expr.DictExpression:
    """
    Translates cumulative mutation rate probability into cumulative expected count per base.

    Expected variants counts are produced per base by first calculating the fraction of probability of mutation per base,
    then multiplying that fraction by the total expected variants count for a transcript or transcript sub-section.

    The expected variants count for section of interest is mutation rate per SNP adjusted by location in the genome/CpG status 
    (plateau model) and coverage (coverage model).

    :param hl.expr.DictExpression cumulative_mu_expr: DictExpression containing scan expressions for cumulative mutation rate probability.
    :param hl.expr.StringExpression transcript_expr: StringExpression containing transcript information.
    :param hl.expr.Float64Expression total_mu_expr: FloatExpression describing total sum of mutation rate probabilities per transcript.
    :param hl.expr.Float64Expression total_exp_expr: FloatExpression describing total expected variant counts per transcript.
    :return: Cumulative expected variants count expression.
    :rtype: hl.expr.DictExpression
    """
    return (cumulative_mu_expr[transcript_expr] / total_mu_expr) * total_exp_expr


def calculate_exp_per_transcript(
    context_ht: hl.Table, locus_type: str, groupings: List[str] = GROUPINGS,
) -> hl.Table:
    """
    Returns the total number of expected variants and aggregate mutation rate per transcript.

    .. note::
        - Assumes that context_ht is annotated with all of the fields in `groupings` and that the names match exactly.
        - Assumes that input table is filtered to autosomes/PAR only, X nonPAR only, or Y nonPAR only.
        - Expects that input table contains coverage and plateau models in its global annotations (`coverage_model`, `plateau_models`).

    :param hl.Table context_ht: Context Table.
    :param str locus_type: Locus type of input table. One of "X", "Y", or "autosomes".
        NOTE: will treat any input other than "X" or "Y" as autosomes.
    :param List[str] groupings: List of Table fields used to group Table to adjust mutation rate. 
        Table must be annotated with these fields. Default is GROUPINGS.
    :return: Table grouped by transcript with expected counts per search field.
    :rtype: hl.Table
    """
    logger.info(f"Grouping by {groupings}...")
    group_ht = context_ht.group_by(*groupings).aggregate(
        mu_agg=hl.agg.sum(context_ht.mu_snp)
    )

    logger.info("Adding mutation rate and CpG annotations...")
    mu_ht = mutation_rate.ht().select("mu_snp")
    group_ht = annotate_with_mu(group_ht, mu_ht)
    group_ht = annotate_variant_types(group_ht)

    logger.info("Adjusting aggregated mutation rate with plateau model...")
    if locus_type == "X":
        model = group_ht.plateau_x_models["total"][group_ht.cpg]
    elif locus_type == "Y":
        model = group_ht.plateau_y_models["total"][group_ht.cpg]
    else:
        model = group_ht.plateau_models["total"][group_ht.cpg]

    group_ht = group_ht.annotate(mu_adj=group_ht.mu_agg * model[1] + model[0])

    logger.info(
        "Adjusting aggregated mutation rate with coverage correction to get expected counts..."
    )
    group_ht = group_ht.annotate(
        coverage_correction=get_coverage_correction_expr(
            group_ht.exome_coverage, group_ht.coverage_model
        ),
    )
    group_ht = group_ht.annotate(
        _exp=group_ht.mu_adj * group_ht.coverage_correction,
        mu=group_ht.mu_agg * group_ht.coverage_correction,
    )

    logger.info(f"Getting expected counts per transcript and returning...")
    return group_ht.group_by("transcript").aggregate(
        expected=hl.agg.sum(group_ht._exp), mu_agg=hl.agg.sum(group_ht.mu)
    )


def get_obs_exp_expr(
    cond_expr: hl.expr.BooleanExpression,
    obs_expr: hl.expr.Int64Expression,
    exp_expr: hl.expr.Float64Expression,
) -> hl.expr.Float64Expression:
    """
    Returns observed/expected annotation based on inputs.

    Caps observed/expected value at 1.

    Function can generate observed/expected values across the entire transcript or section of a transcript depending on inputs.
    Function can also generate 'forward' (moving from smaller to larger positions") or 'reverse' (moving from larger to smaller positions)
    section obs/exp values.

    .. note::
        `cond_expr` should vary depending on size/direction of section being annotated.  

    :param hl.expr.BooleanExpression cond_expr: Condition to check prior to adding obs/exp expression.
    :param hl.expr.Int64Expression obs_expr: Expression containing number of observed variants.
    :param hl.expr.Float64Expression exp_expr: Expression containing number of expected variants.
    :return: Observed/expected expression.
    :rtype: hl.expr.Float64Expression
    """
    return hl.or_missing(cond_expr, hl.min(obs_expr / exp_expr, 1))


def get_cumulative_obs_expr(
    transcript_expr: hl.expr.StringExpression, observed_expr: hl.expr.Int64Expression,
) -> hl.expr.DictExpression:
    """
    Returns annotation with the cumulative number of observed variants, shifted by one.

    Value is shifted by one due to the nature of `hl.scan` and needs to be corrected later.
    This function can produce the scan when searching for the first break or when searching for additional break(s).

    :param hl.expr.StringExpression transcript_expr: StringExpression containing transcript information. 
    :param hl.expr.Int64Expression observed_expr: Observed variants expression.
    :return: Struct containing the cumulative number of observed and expected variants.
    :return: DictExpression containing scan expressions for cumulative observed variant counts for `search_expr`.
    :rtype: hl.expr.DictExpression
    """
    return hl.scan.group_by(transcript_expr, hl.scan.sum(observed_expr))


def adjust_obs_expr(
    cumulative_obs_expr: hl.expr.DictExpression,
    obs_expr: hl.expr.Int64Expression,
    transcript_expr: hl.expr.StringExpression,
) -> hl.expr.DictExpression:
    """
    Adjusts the scan with the cumulative number of observed variants.

    This adjustment is necessary because scans are always one line behind, and we want the values to match per line.
    This function can correct the scan created when searching for the first break or when searching for additional break(s).
    
    .. note::
        This function expects:
            - cumulative_obs_expr is a DictExpression keyed by transcript.

    :param hl.expr.DictExpression cumulative_obs_expr: DictExpression containing scan expression with cumulative observed counts per base.
    :param hl.expr.Int32Expression obs_expr: IntExpression with value of either 0 (no observed variant at site) or 1 (variant found in gnomAD).
    :param hl.expr.StringExpression transcript_expr: StringExpression containing transcript information.
    :return: Adjusted cumulative observed counts expression.
    :rtype: hl.expr.DictExpression
    """
    return hl.if_else(
        # Check if the current transcript/section exists in the _obs_scan dictionary
        # If it doesn't exist, that means this is the first line in the HT for that particular transcript
        # The first line of a scan is always missing, but we want it to exist
        # Thus, set the cumulative_obs equal to the current observed value
        hl.is_missing(cumulative_obs_expr.get(transcript_expr)),
        {transcript_expr: obs_expr},
        # Otherwise, add the current obs to the scan to make sure the cumulative value isn't one line behind
        {transcript_expr: cumulative_obs_expr[transcript_expr] + obs_expr},
    )


def get_reverse_obs_exp_expr(
    cond_expr: hl.expr.BooleanExpression,
    total_obs_expr: hl.expr.Int64Expression,
    total_exp_expr: hl.expr.Float64Expression,
    scan_obs_expr: Dict[hl.expr.StringExpression, hl.expr.Int64Expression],
    scan_exp_expr: Dict[hl.expr.StringExpression, hl.expr.Float64Expression],
) -> hl.expr.StructExpression:
    """
    Returns the "reverse" section observed and expected variant counts.

    The reverse counts are the counts moving from larger to smaller positions 
    (backwards from the end of the transcript back to the beginning of the transcript).
    reverse value = total value - cumulative value

    .. note::
        This function is designed to run on one transcript at a time.

    :param hl.expr.BooleanExpression cond_expr: Conditional expression to check before calculating reverse observed or expected value.
        Should be that the cumulative scan expression length isn't 0 when searching for the first break, or
        that the length of the cumulative scan expression length is 2 when searching for an additional break.
    :param hl.expr.Int64Expression total_obs_expr: Expression containing total number of observed variants for transcript.
    :param hl.expr.Float64Expression total_exp_expr: Expression containing total number of expected variants for transcript.
    :param Dict[hl.expr.StringExpression, hl.expr.Int64Expression] scan_obs_expr: Expression containing cumulative number of observed variants for transcript.
    :param Dict[hl.expr.StringExpression, hl.expr.Float64Expression] scan_expr_expr: Expression containing cumulative number of expected variants for transcript.
    :return: Struct with reverse observed and expected variant counts.
    :rtype: hl.expr.StructExpression
    """
    return hl.struct(
        obs=hl.or_missing(cond_expr, total_obs_expr - scan_obs_expr),
        exp=hl.or_missing(cond_expr, total_exp_expr - scan_exp_expr),
    )


def get_fwd_exprs(
    ht: hl.Table,
    transcript_str: str,
    obs_str: str,
    mu_str: str,
    total_mu_str: str,
    total_exp_str: str,
) -> hl.Table:
    """
    Annotates input Table with the forward section cumulative observed, expected, and observed/expected values.

    .. note::
        'Forward' refers to moving through the transcript from smaller to larger chromosomal positions.
        Expects:
        - Input HT is annotated with transcript, observed, mutation rate, total mutation rate (per section), 
        and total expected counts (per section).

    :param hl.Table ht: Input Table.
    :param str transcript_str: Name of field containing transcript information.
    :param str obs_str: Name of field containing observed variants counts.
    :param str mu_str: Name of field containing mutation rate probability per variant.
    :param str total_mu_str: Name of field containing total mutation rate per section of interest (transcript or sub-section of transcript).
    :param str total_exp_str: Name of field containing total expected variants count per section of interest (transcript or sub-section of transcript).
    :param str search_field: Name of field to group by prior to running scan. Should be 'transcript' if searching for the first break.
        Otherwise, should be transcript section if searching for additional breaks.
    :return: Table with forward values (cumulative obs, exp, and forward o/e) annotated. 
    :rtype: hl.Table
    """
    logger.info("Getting cumulative observed variant counts...")
    ht = ht.annotate(
        _obs_scan=get_cumulative_obs_expr(
            transcript_expr=ht[transcript_str], observed_expr=ht[obs_str],
        )
    )
    ht = ht.annotate(
        cumulative_obs=adjust_obs_expr(
            cumulative_obs_expr=ht._obs_scan,
            obs_expr=ht[obs_str],
            transcript_expr=ht[transcript_str],
        )
    )

    logger.info("Getting cumulative expected variant counts...")
    # Get scan of mu_snp
    ht = ht.annotate(_mu_scan=get_cumulative_mu_expr(ht[transcript_str], ht.mu_snp))
    # Adjust scan of mu_snp
    ht = ht.transmute(
        _mu_scan=adjust_mu_expr(ht._mu_scan, ht[mu_str], ht[transcript_str])
    )
    ht = ht.annotate(
        cumulative_exp=translate_mu_to_exp_expr(
            ht._mu_scan, ht[transcript_str], ht[total_mu_str], ht[total_exp_str]
        )
    )

    logger.info("Getting forward observed/expected count and returning...")
    return ht.annotate(
        forward_oe=get_obs_exp_expr(
            ht.cond_expr, ht.cumulative_obs[ht[transcript_str]], ht.cumulative_exp,
        )
    )


def get_reverse_exprs(
    ht: hl.Table,
    cond_expr: hl.expr.BooleanExpression,
    total_obs_expr: hl.expr.Int64Expression,
    total_exp_expr: hl.expr.Float64Expression,
    scan_obs_expr: Dict[hl.expr.StringExpression, hl.expr.Int64Expression],
    scan_exp_expr: Dict[hl.expr.StringExpression, hl.expr.Float64Expression],
) -> hl.Table:
    """
    Calls `get_reverse_obs_exp_expr` and `get_obs_exp_expr` to add the reverse section cumulative observed, expected, and observed/expected values.

    .. note::
        'Reverse' refers to moving through the transcript from larger to smaller chromosomal positions.

    :param hl.Table ht: Input Table.
    :param hl.expr.BooleanExpression cond_expr: Condition to check before calculating reverse values.
    :param hl.expr.Int64Expression total_obs_expr: Expression containing total number of observed variants per transcript (if searching for first break)
        or per section (if searching for additional breaks).
    :param hl.expr.Float64Expression total_exp_expr: Expression containing total number of expected variants per transcript (if searching for first break)
        or per section (if searching for additional breaks).
    :param Dict[hl.expr.StringExpression, hl.expr.Int64Expression] scan_obs_expr: Expression containing cumulative number of observed variants per transcript
        (if searching for first break) or per section (if searching for additional breaks).
    :param Dict[hl.expr.StringExpression, hl.expr.Float64Expression] scan_exp_expr: Expression containing cumulative number of expected variants per transcript
        (if searching for first break) or per section (if searching for additional breaks).
    :return: Table with reverse values annotated
    :rtype: hl.Table
    """
    # reverse value = total value - cumulative value
    ht = ht.annotate(
        reverse=get_reverse_obs_exp_expr(
            cond_expr=cond_expr,
            total_obs_expr=total_obs_expr,
            total_exp_expr=total_exp_expr,
            scan_obs_expr=scan_obs_expr,
            scan_exp_expr=scan_exp_expr,
        )
    )

    # Set reverse o/e to missing if reverse expected value is 0 (to avoid NaNs)
    return ht.annotate(
        reverse_obs_exp=get_obs_exp_expr(
            (ht.reverse.exp != 0), ht.reverse.obs, ht.reverse.exp
        )
    )


def get_dpois_expr(
    cond_expr: hl.expr.BooleanExpression,
    section_oe_expr: hl.expr.Float64Expression,
    obs_expr: Union[
        Dict[hl.expr.StringExpression, hl.expr.Int64Expression], hl.expr.Int64Expression
    ],
    exp_expr: Union[
        Dict[hl.expr.StringExpression, hl.expr.Float64Expression],
        hl.expr.Float64Expression,
    ],
) -> hl.expr.StructExpression:
    """
    Calculates null and alt values in preparation for chi-squared test to find significant breaks.

    All parameter values depend on the direction of calculation (forward/reverse) and 
    number of breaks (searching for first break or searching for additional break).

    For forward null/alts, values for obs_expr and and exp_expr should be:
        - Expression containing cumulative numbers for entire transcript.
        - Expression containing cumulative numbers for section of transcript 
            between the beginning or end of the transcript and the first breakpoint.
    For reverse null/alts, values for obs_expr and and exp_expr should be:
        - Reverse counts for entire transcript.
        - Reverse counts for section of transcript.
    
    For forward null/alts, values for overall_oe_expr and section_oe_expr should be:
        - Expression containing observed/expected value for entire transcript and
            expression containing observed/expected value calculated on cumulative observed and expected
            variants at each position.
        - Expression containing observed/expected value for section of transcript.
    For reverse null/alts, values for overall_oe_expr and section_oe_expr should be:
        - Expression containing observed/expected value for entire transcript and
            expression containing observed/expected value calculated on reverse observed variants value
            (total observed - cumulative observed count).
        - Expression containing observed/expected value for section of transcript and 
            expression containing reverse observed/expected value for section of transcript.

    For forward null/alts, cond_expr should check:
        - That the length of the obs_expr isn't 0 when searching for the first break.
        - That the length of the obs_expr is 2 when searching for a second additional break.
    For reverse null/alts, cond_expr should check:
        - That the reverse observed value for the entire transcript is defined when searching for the first break.
        - That the reverse observed value for the section between the first breakpoint and the end of the transcript
             is defined when searching for a second additional break.

    :param hl.expr.BooleanExpression cond_expr: Conditional expression to check before calculating null and alt values.
    :param hl.expr.Float64Expression section_oe_expr: Expression of section observed/expected value.
    :param Union[Dict[hl.expr.StringExpression, hl.expr.Int64Expression], hl.expr.Int64Expression] obs_expr: Expression containing observed variants count.
    :param Union[Dict[hl.expr.StringExpression, hl.expr.Float64Expression], hl.expr.Float64Expression] exp_expr: Expression containing expected variants count.
    :return: Struct containing forward or reverse null and alt values (either when searching for first or second break).
    :rtype: hl.expr.StructExpression
    """
    return hl.or_missing(cond_expr, hl.dpois(obs_expr, exp_expr * section_oe_expr))


def get_section_expr(dpois_expr: hl.expr.ArrayExpression,) -> hl.expr.Float64Expression:
    """
    Builds null or alt model by multiplying all section null or alt distributions.

    For example, when checking for the first break in a transcript, the transcript is broken into two sections:
    pre-breakpoint and post-breakpoint. Each section's null and alt distributions must be multiplied 
    to later test the significance of the break.

    :param hl.expr.ArrayExpression dpois_expr: ArrayExpression that contains all section nulls or alts. 
        Needs to be reduced to single float by multiplying each number in the array.
    :return: Overall section distribution.
    :rtype: hl.expr.Float64Expression
    """
    return hl.fold(lambda i, j: i * j, 1, dpois_expr)


def search_for_break(
    ht: hl.Table, search_field: hl.str, chisq_threshold: float = 10.8,
) -> hl.Table:
    """
    Searches for breakpoints in a transcript or within a transcript subsection.

    Expects input context HT to contain the following fields:
        - locus
        - alleles
        - transcript or section
        - coverage (median)
        - mu
        - scan_counts struct
        - overall_obs_exp
        - forward_oe
        - reverse struct
        - reverse_obs_exp
    Also expects:
        - multiallelic variants in input HT have been split.
        - Input HT is autosomes/PAR only, X non-PAR only, or Y non-PAR only.

    Returns HT filtered to lines with maximum chisq if chisq >= max_value, otherwise returns None.

    :param hl.Table ht: Input context Table.
    :param hl.expr.StringExpression search_field: Field of table to search. Value should be either 'transcript' or 'section'. 
    :param float chisq_threshold: Chi-square significance threshold. 
        Value should be 10.8 (single break) and 13.8 (two breaks) (values from ExAC RMC code).
        Default is 10.8.
    :return: Table annotated with whether position is a breakpoint. 
    :rtype: hl.Table
    """
    logger.info(
        "Creating section null (no regional variability in missense depletion)\
        and alt (evidence of domains of missense constraint) expressions..."
    )
    ht = ht.annotate(
        section_nulls=[
            # Add forwards section null (going through positions from smaller to larger)
            # section_null = stats.dpois(section_obs, section_exp*overall_obs_exp)[0]
            get_dpois_expr(
                cond_expr=hl.len(ht.cumulative_obs) != 0,
                section_oe_expr=ht.overall_obs_exp,
                obs_expr=ht.cumulative_obs[ht[search_field]],
                exp_expr=ht.cumulative_exp,
            ),
            # Add reverse section null (going through positions larger to smaller)
            get_dpois_expr(
                cond_expr=hl.is_defined(ht.reverse.obs),
                section_oe_expr=ht.overall_obs_exp,
                obs_expr=ht.reverse.obs,
                exp_expr=ht.reverse.exp,
            ),
        ],
        section_alts=[
            # Add forward section alt
            # section_alt = stats.dpois(section_obs, section_exp*section_obs_exp)[0]
            get_dpois_expr(
                cond_expr=hl.len(ht.cumulative_obs) != 0,
                section_oe_expr=ht.forward_oe,
                obs_expr=ht.cumulative_obs[ht[search_field]],
                exp_expr=ht.cumulative_exp,
            ),
            # Add reverse section alt
            get_dpois_expr(
                cond_expr=hl.is_defined(ht.reverse.obs),
                section_oe_expr=ht.reverse_obs_exp,
                obs_expr=ht.reverse.obs,
                exp_expr=ht.reverse.exp,
            ),
        ],
    )

    logger.info("Multiplying all section nulls and all section alts...")
    # Kaitlin stores all nulls/alts in section_null and section_alt and then multiplies
    # e.g., p1 = prod(section_null_ps)
    ht = ht.annotate(
        total_null=get_section_expr(ht.section_nulls),
        total_alt=get_section_expr(ht.section_alts),
    )

    logger.info("Adding chisq value and getting max chisq...")
    ht = ht.annotate(chisq=(2 * (hl.log(ht.total_alt) - hl.log(ht.total_null))))

    # "The default chi-squared value for one break to be considered significant is
    # 10.8 (p ~ 10e-3) and is 13.8 (p ~ 10e-4) for two breaks. These currently cannot
    # be adjusted."
    group_ht = ht.group_by(search_field).aggregate(max_chisq=hl.agg.max(ht.chisq))
    ht = ht.annotate(max_chisq=group_ht[ht.transcript].max_chisq)
    return ht.annotate(
        is_break=((ht.chisq == ht.max_chisq) & (ht.chisq >= chisq_threshold))
    )


def process_transcripts(ht: hl.Table, chisq_threshold: float):
    """
    Annotates each position in Table with whether that position is a significant breakpoint.

    Also annotates input Table with cumulative observed, expected, and observed/expected values
    for both forward (moving from smaller to larger positions) and reverse (moving from larger to 
    smaller positions) directions.

    Expects input Table to have the following fields:
        - locus
        - alleles
        - mu_snp
        - transcript
        - observed
        - expected
        - coverage_correction
        - cpg
    Also expects:
        - multiallelic variants in context HT have been split.
        - Global annotations contains plateau models.

    :param hl.Table ht: Input Table. annotated with observed and expected variants counts per transcript.
    :param float chisq_threshold: Chi-square significance threshold. 
        Value should be 10.8 (single break) and 13.8 (two breaks) (values from ExAC RMC code).
    :return: Table with cumulative observed, expected, and observed/expected values annotated for forward and reverse directions.
        Table also annotated with boolean for whether each position is a breakpoint.
    :rtype: hl.Table
    """
    logger.info(
        "Annotating HT with cumulative observed and expected counts for each transcript...\n"
        "(transcript-level forwards (moving from smaller to larger positions) values)"
    )
    ht = get_fwd_exprs(ht=ht, search_field="transcript", observed_expr=ht.observed)
    logger.info(
        "Annotating HT with reverse observed and expected counts for each transcript...\n"
        "(transcript-level reverse (moving from larger to smaller positions) values)"
    )
    # cond_expr here skips the first line of the HT, as the cumulative values
    # of the first line will always be empty when using a scan
    ht = get_reverse_exprs(
        ht=ht,
        cond_expr=hl.len(ht.cumulative_obs) != 0,
        total_obs_expr=ht.total_obs,
        total_exp_expr=ht.total_exp,
        scan_obs_expr=ht.cumulative_obs[ht.transcript],
        scan_exp_expr=ht.cumulative_exp,
    )

    return search_for_break(ht, "transcript", chisq_threshold)


def process_sections(ht: hl.Table, chisq_threshold: float):
    """
    Search for breaks within given sections of a transcript. 

    Expects that input Table has the following annotations:
        - context
        - ref
        - alt
        - cpg
        - observed
        - mu_snp
        - coverage_correction
        - methylation_level
        - section
    Also assumes that Table's globals contain plateau and coverage models.

    :param hl.Table ht: Input Table.
    :param float chisq_threshold: Chi-square significance threshold. 
        Value should be 10.8 (single break) and 13.8 (two breaks) (values from ExAC RMC code).
    :return: Table annotated with whether position is a breakpoint. 
    :rtype: hl.Table
    """
    logger.info(
        "Getting total observed and expected counts for each transcript section..."
    )
    # Get total obs per section
    section_obs = ht.group_by(ht.section).aggregate(obs=hl.agg.sum(ht.observed))

    # Get total mu per section -- translate this to total expected per section
    section_mu = ht.group_by(ht.section).aggregate(total=hl.agg.sum(ht.mu_snp))
    ht = ht.annotate(section_total_mu=section_mu[ht.section].total,)
    ht = ht.annotate(
        section_exp=(ht.section_total_mu / ht.total_mu) * ht.total_exp,
        section_obs=section_obs[ht.section].obs,
    )

    logger.info("Getting observed/expected value for each transcript section...")
    ht = ht.annotate(
        break_oe=get_obs_exp_expr(
            cond_expr=hl.is_defined(ht.section),
            obs_expr=ht.section_obs,
            exp_expr=ht.section_exp,
        )
    )

    logger.info("Splitting HT into pre and post breakpoint sections...")
    pre_ht = ht.filter(ht.section.contains("pre"))
    post_ht = ht.filter(ht.section.contains("post"))

    logger.info(
        "Annotating post breakpoint HT with cumulative observed and expected counts..."
    )
    post_ht = get_fwd_exprs(
        ht=post_ht, search_field="section", observed_expr=ht.observed
    )

    logger.info(
        "Annotating post breakpoint HT with reverse observed and expected counts..."
    )
    post_ht = get_reverse_exprs(
        ht=post_ht,
        # TODO: Remove cond_expr from this function and others after obs_exp_update PR is approved
        # no longer necessary now that scans aren't shifted by one line
        cond_expr=True,
        total_obs_expr=post_ht.section_obs,
        total_exp_expr=post_ht.section_exp,
        scan_obs_expr=post_ht.cumulative_obs[post_ht.transcript],
        scan_exp_expr=post_ht.cumulative_exp,
    )

    logger.info("Searching for a break in each section and returning...")
    pre_ht = search_for_break(
        pre_ht, search_field="section", chisq_threshold=chisq_threshold
    )
    post_ht = search_for_break(
        post_ht, search_field="section", chisq_threshold=chisq_threshold
    )
    return pre_ht.union(post_ht)


def process_additional_breaks(
    ht: hl.Table, break_num: int, chisq_threshold: float
) -> hl.Table:
    """
    Search for additional breaks in a transcript after finding one significant break.
    
    Expects that input Table is filtered to only transcripts already containing one significant break.
    Expects that input Table has the following annotations:
        - cpg
        - observed
        - mu_snp
        - coverage_correction
        - transcript
    Also assumes that Table's globals contain plateau models.

    :param hl.Table ht: Input Table.
    :param int break_num: Number of additional break: 2 for second break, 3 for third, etc.
    :param float chisq_threshold: Chi-square significance threshold. 
        Value should be 10.8 (single break) and 13.8 (two breaks) (values from ExAC RMC code).
    :return: Table annotated with whether position is a breakpoint. 
    :rtype: hl.Table
    """
    logger.info(
        "Generating table keyed by transcripts (used to get breakpoint position later)..."
    )
    break_ht = ht.filter(ht.is_break).key_by("transcript")

<<<<<<< HEAD
    logger.info("Renaming scans fields to prepare to search for an additional break...")
    # Rename because these will be overwritten when searching for additional break
    ht = ht.rename(
        {
            "cumulative_obs": f"{break_num - 1}_cumulative_obs",
            "cumulative_exp": f"{break_num - 1}_cumulative_exp",
            "reverse": f"{break_num - 1}_reverse",
            "forward_oe": f"{break_num - 1}_forward_oe",
            "reverse_obs_exp": f"{break_num - 1}_reverse_obs_exp",
        }
=======
    logger.info(
        "Renaming is_break field to prepare to search for an additional break..."
>>>>>>> c51ab1fc
    )
    # Rename because this will be overwritten when searching for additional break
    annot_expr = {f"is_break_{break_num - 1}": ht.is_break}
    ht = ht.annotate(**annot_expr)

    logger.info(
        "Splitting each transcript into two sections: pre-first breakpoint and post..."
    )
    ht = ht.annotate(
        section=hl.if_else(
            # NOTE: Initially added breakpoint position to second section ("post") with logic that
            # first position of scan is always missing
            # Have fixed scans to not be one line behind -- should breakpoint pos still get added to
            # second section?
            ht.locus.position >= break_ht[ht.transcript].locus.position,
            hl.format("%s_%s", ht.transcript, "post"),
            hl.format("%s_%s", ht.transcript, "pre"),
        ),
    )
    return process_sections(ht, chisq_threshold)


def get_avg_bases_between_mis(ht: hl.Table, missense: str = MISSENSE) -> int:
    """
    Returns average number of bases between observed missense variation.

    For example, if the total number of bases is 30, and the total number of missense variants is 10,
    this function will return 3.

    This function is used to determine the minimum size window to check for significant missense depletion
    when searching for two simultaneous breaks.

    :param hl.Table ht: Input gnomAD Table.
    :param str missense: String representing missense variant VEP annotation. Default is MISSENSE.
    :return: Average number of bases between observed missense variants, rounded to the nearest integer,
    :rtype: int
    """
    logger.info("Getting total number of bases in the exome (based on GENCODE)...")
    total_bases = get_exome_bases(build=get_reference_genome(ht.locus).name)

    logger.info(
        "Filtering to missense variants in canonical protein coding transcripts..."
    )
    ht = process_vep(ht, filter_csq=True, csq=missense)
    total_variants = ht.count()
    return round(total_bases / total_variants)


def search_for_two_breaks(
    ht: hl.Table,
    exome_ht: hl.Table,
    transcript: str,
    chisq_threshold: float,
    num_obs_var: int = 10,
) -> Union[hl.Table, None]:
    """
    Searches for evidence of constraint within a set window size/number of base pairs.

    Function is designed to search in transcripts that didn't have one single significant break.
    Currently designed to one run one transcript at a time.

    Assumes that:
        - Input Table has a field named 'transcript'.

    :param hl.Table ht: Input Table.
    :param hl.Table exome_ht: Table containing variants from gnomAD exomes.
    :param str transcript: Transcript of interest.
    :param float chisq_threshold: Chi-square significance threshold. 
        Value should be 10.8 (single break) and 13.8 (two breaks) (values from ExAC RMC code).
    :param int num_obs_var: Number of observed variants. Used when determining the window size for simultaneous breaks. 
        Default is 10, meaning that the window size for simultaneous breaks is the average number of base pairs required to see 10 observed variants.
    :return: Tuple of largest chi-square value and breakpoint positions if significant break was found. Otherwise, None.
    :rtype: Union[hl.Table, None]
    """
    break_size = (
        get_avg_bases_between_mis(
            exome_ht, get_reference_genome(exome_ht.head(1).locus).name
        )
        * num_obs_var
    )
    logger.info(
        f"Number of bases to search for constraint (size for simultaneous breaks): {break_size}"
    )

    # I don't think there's any way to search for simultaneous breaks without a loop?
    ht = ht.filter(ht.transcript == transcript)
    start_pos = ht.head(1).take(1).locus.position
    end_pos = ht.tail(1).take(1).locus.position
    best_chisq = 0
    breakpoints = ()

    breaks = {}
    while start_pos < end_pos:
        ht = ht.annotate(
            section=hl.case()
            # Position is within window if pos is larger than start_pos and
            # less than start_pos + window size, then pos is within window
            .when(
                (ht.locus.position >= start_pos)
                & (ht.locus.position < (start_pos + break_size)),
                hl.format("%s_%s", ht.transcript, "window"),
            )
            # If pos < start_pos, pos is outside of window and pre breaks
            .when(
                ht.locus.position < start_pos, hl.format("%s_%s", ht.transcript, "pre")
            )
            # Otherwise, pos is outside window and post breaks
            .default(hl.format("%s_%s", ht.transcript, "post"))
        )
        new_ht = process_sections(ht, chisq_threshold)

        # Check if found break
        if new_ht.aggregate(hl.agg.counter(new_ht.is_break) > 0):
            max_chisq = new_ht.aggregate(hl.agg.max(new_ht.max_chisq))
            if (max_chisq > best_chisq) and (max_chisq >= chisq_threshold):
                breakpoints = (start_pos, (start_pos + break_size) - 1)
                best_chisq = max_chisq
                annot_expr = {f"{transcript}_breakpoints": breakpoints}
                new_ht = new_ht.annotate_globals(**annot_expr)
                breaks[max_chisq] = [new_ht]

        start_pos += 1

    if best_chisq != 0:
        return breaks[best_chisq]
    return None<|MERGE_RESOLUTION|>--- conflicted
+++ resolved
@@ -729,21 +729,8 @@
     )
     break_ht = ht.filter(ht.is_break).key_by("transcript")
 
-<<<<<<< HEAD
-    logger.info("Renaming scans fields to prepare to search for an additional break...")
-    # Rename because these will be overwritten when searching for additional break
-    ht = ht.rename(
-        {
-            "cumulative_obs": f"{break_num - 1}_cumulative_obs",
-            "cumulative_exp": f"{break_num - 1}_cumulative_exp",
-            "reverse": f"{break_num - 1}_reverse",
-            "forward_oe": f"{break_num - 1}_forward_oe",
-            "reverse_obs_exp": f"{break_num - 1}_reverse_obs_exp",
-        }
-=======
     logger.info(
         "Renaming is_break field to prepare to search for an additional break..."
->>>>>>> c51ab1fc
     )
     # Rename because this will be overwritten when searching for additional break
     annot_expr = {f"is_break_{break_num - 1}": ht.is_break}
