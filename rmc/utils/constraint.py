import logging
from typing import Dict, List, Tuple, Union

import hail as hl

from gnomad.utils.reference_genome import get_reference_genome
from gnomad_lof.constraint_utils.generic import annotate_variant_types
from rmc.utils.generic import (
    filter_to_missense,
    get_coverage_correction_expr,
    get_exome_bases,
    get_plateau_model,
    keep_criteria,
)


logging.basicConfig(
    format="%(asctime)s (%(name)s %(lineno)s): %(message)s",
    datefmt="%m/%d/%Y %I:%M:%S %p",
)
logger = logging.getLogger("constraint_utils")
logger.setLevel(logging.INFO)


def calculate_observed(ht: hl.Table, exac: bool) -> hl.Table:
    """
    Groups input Table by transcript, filters based on `keep_criteria`,
    and aggregates observed variants count per transcript.

    :param hl.Table ht: Input Table.
    :param bool exac: Whether the input Table is ExAC data.
    :return: Table annotated with observed variant counts.
    :rtype: hl.Table
    """
    ht = ht.filter(keep_criteria(ht, exac))
    return ht.group_by(ht.transcript).aggregate(observed=hl.agg.count())


def calculate_exp_per_base(
    context_ht: hl.Table,
    groupings: List[str] = [
        "context",
        "ref",
        "alt",
        "cpg",
        "methylation_level",
        "exome_coverage",
    ],
) -> hl.Table:
    """
    Returns table with expected variant counts annotated per base. 

    Expected variants count is mutation rate per SNP adjusted by CpG status and coverage.

    .. note::
        Expects:
        - context_ht is annotated with mutation rate (`mu_snp`).
        - context_ht contains coverage and plateau models in global annotations (`coverage_model`, `plateau_models`).

    :param hl.Table context_ht: Context Table.
    :param List[str] groupings: List of Table fields used to group Table to adjust mutation rate. 
        Table must be annotated with these fields. Default fields are context, ref, alt, cpg, and exome_coverage.
    :return: Table grouped by transcript with expected variant counts per transcript.
    :rtype: hl.Table
    """
    logger.info(f"Grouping variants by {*groupings}...")
    group_ht = context_ht.group_by(*groupings).aggregate(variant_count=hl.agg.count())

    logger.info("Getting coverage and plateau model corrections...")
    group_ht = group_ht.annotate(
        coverage_correction=get_coverage_correction_expr(
            group_ht.exome_coverage, group_ht.coverage_model
        )
    )
    model = get_plateau_model(context_ht.locus, context_ht.cpg, context_ht.globals)
    group_ht = group_ht.annotate(
        adj_cov=(
            ((group_ht.variant_count * model[1]) + model[0])
            * group_ht.coverage_correction
        )
    )

    logger.info("Annotating context HT with adjusted variant counts...")
    context_ht = context_ht.annotate(
        adj_cov=group_ht[context_ht.row.select(*groupings)].adj_cov
    )
    return context_ht.annotate(mu_adj=context_ht.mu_snp * context_ht.adj_cov)


def calculate_exp_per_transcript(
    context_ht: hl.Table, groupings: List[str] = ["transcript", "cpg", "exome_coverage"]
) -> hl.Table:
    """
    Calculates the total number of expected variants per transcript.

    Expected variants count is mutation rate per SNP adjusted based on CpG status and coverage.

    .. note::
        Expects:
        - context_ht is annotated with mutation rate (`mu_snp`).
        - context_ht contains coverage and plateau models in global annotations (`coverage_model`, `plateau_models`).

    :param hl.Table context_ht: Context Table.
    :param List[str] groupings: List of Table fields used to group Table to adjust mutation rate. 
        Table must be annotated with these fields. Default fields are transcript, cpg, and exome_coverage.
    :return: Table grouped by transcript with expected variant counts per transcript.
    :rtype: hl.Table
    """
    logger.info(f"Grouping by {*groupings}...")
    group_ht = context_ht.group_by(*groupings,).aggregate(
        mu_agg=hl.agg.sum(context_ht.mu_snp)
    )

    logger.info("Adjusting aggregated mutation rate with plateau model...")
    model = get_plateau_model(context_ht.locus, context_ht.cpg, context_ht.globals)
    group_ht = group_ht.transmute(mu_adj=group_ht.mu_agg * model[1] + model[0])

    logger.info(
        "Adjusting aggregated mutation rate with coverage correction to get expected counts..."
    )
    group_ht = group_ht.annotate(
        coverage_correction=get_coverage_correction_expr(
            group_ht.exome_coverage, group_ht.coverage_model
        ),
    )
    group_ht = group_ht.annotate(_exp=(group_ht.mu_agg * group_ht.coverage_correction))

    logger.info("Getting expected counts per transcript and returning...")
    return group_ht.group_by("transcript").aggregate(
        total_exp=hl.agg.sum(group_ht._exp)
    )


def get_obs_exp_expr(
    cond_expr: hl.expr.BooleanExpression,
    obs_expr: hl.expr.Int64Expression,
    exp_expr: hl.expr.Float64Expression,
) -> hl.expr.Float64Expression:
    """
    Returns observed/expected annotation based on inputs.

    Caps observed/expected value at 1.

    Function can generate observed/expected values across the entire transcript or section of a transcript depending on inputs.
    Function can also generate 'forward' (moving from smaller to larger positions") or 'reverse' (moving from larger to smaller positions)
    section obs/exp values.

    .. note::
        `cond_expr` should vary depending on size/direction of section being annotated.  

    :param hl.expr.BooleanExpression cond_expr: Condition to check prior to adding obs/exp expression.
    :param hl.expr.Int64Expression obs_expr: Expression containing number of observed variants.
    :param hl.expr.Float64Expression exp_expr: Expression containing number of expected variants.
    :return: Observed/expected expression.
    :rtype: hl.expr.Float64Expression
    """
    return hl.or_missing(cond_expr, hl.min(obs_expr / exp_expr, 1))


def get_cumulative_scan_expr(
    search_expr: hl.expr.StringExpression,
    observed_expr: hl.expr.Int64Expression,
    mu_expr: hl.expr.Float64Expression,
    plateau_model: Tuple[hl.expr.Float64Expression, hl.expr.Float64Expression],
    coverage_correction_expr: hl.expr.Float64Expression,
) -> hl.expr.StructExpression:
    """
    Creates struct with cumulative number of observed and expected variants.

    .. note::
        This function can produce the scan when searching for the first break or when searching for a second additional break.
            - When searching for the first break, this function should group by the transcript name (e.g., 'ENST00000255882').
            - When searching for an additional break, this function should group by the section of the transcript 
                (e.g., 'first' for before the first breakpoint or 'second' for after the first breakpoint).

    :param hl.expr.StringExpression search_expr: Expression containing transcript if searching for first break.
        Otherwise, expression containing transcript section if searching for second additional break.
    :param hl.expr.Float64Expression mu_expr: Mutation rate expression.
    :param hl.expr.Int64Expression observed_expr: Observed variants expression.
    :return: Struct containing the cumulative number of observed and expected variants.
    :param Tuple[hl.expr.Float64Expression, hl.expr.Float64Expression] plateau_model: Model to determine adjustment to mutation rate
        based on locus type and CpG status.
    :param hl.expr.Float64Expression coverage correction: Expression containing coverage correction necessary to adjust
        expected variant counts at low coverage sites.
    :return: Struct containing scan expressions for cumulative observed and expected variant counts.
    :rtype: hl.expr.StructExpression
    """
    return hl.struct(
        cumulative_obs=hl.scan.group_by(search_expr, hl.scan.sum(observed_expr)),
        cumulative_exp=hl.scan.group_by(
            search_expr,
            (plateau_model[1] * hl.scan.sum(mu_expr) + plateau_model[0])
            * coverage_correction_expr,
        ),
    )


def get_reverse_obs_exp_expr(
    cond_expr: hl.expr.BooleanExpression,
    total_obs_expr: hl.expr.Int64Expression,
    total_exp_expr: hl.expr.Float64Expression,
    scan_obs_expr: Dict[hl.expr.StringExpression, hl.expr.Int64Expression],
    scan_exp_expr: Dict[hl.expr.StringExpression, hl.expr.Float64Expression],
) -> hl.expr.StructExpression:
    """
    Returns the "reverse" section observed and expected variant counts.

    The reverse counts are the counts moving from larger to smaller positions 
    (backwards from the end of the transcript back to the beginning of the transcript).
    reverse value = total value - cumulative value

    .. note::
        This function is designed to run on one transcript at a time.

    :param hl.expr.BooleanExpression cond_expr: Conditional expression to check before calculating reverse observed or expected value.
        Should be that the cumulative scan expression length isn't 0 when searching for the first break, or
        that the length of the cumulative scan expression length is 2 when searching for an additional break.
    :param hl.expr.Int64Expression total_obs_expr: Expression containing total number of observed variants for transcript.
    :param hl.expr.Float64Expression total_exp_expr: Expression containing total number of expected variants for transcript.
    :param Dict[hl.expr.StringExpression, hl.expr.Int64Expression] scan_obs_expr: Expression containing cumulative number of observed variants for transcript.
    :param Dict[hl.expr.StringExpression, hl.expr.Float64Expression] scan_expr_expr: Expression containing cumulative number of expected variants for transcript.
    :return: Struct with reverse observed and expected variant counts.
    :rtype: hl.expr.StructExpression
    """
    return hl.struct(
        obs=hl.or_missing(cond_expr, total_obs_expr - scan_obs_expr),
        exp=hl.or_missing(cond_expr, total_exp_expr - scan_exp_expr),
    )


def get_fwd_exprs(
    ht: hl.Table,
    search_field: str,
    observed_expr: hl.expr.Int64Expression,
    mu_expr: hl.expr.Float64Expression,
    locus_expr: hl.expr.LocusExpression,
    cpg_expr: hl.expr.BooleanExpression,
    globals_expr: hl.expr.StructExpression,
    coverage_correction_expr: hl.expr.Float64Expression,
) -> hl.Table:
    """
    Calls `get_cumulative_scan_expr and `get_obs_exp_expr` to add the forward section cumulative observed, expected, and observed/expected values.

    .. note::
        'Forward' refers to moving through the transcript from smaller to larger chromosomal positions.

    :param hl.Table ht: Input Table.
    :param str search_field: Name of field to group by prior to running scan. Should be 'transcript' if searching for the first break.
        Otherwise, should be transcript section if searching for additional breaks.
    :param hl.expr.Int64Expression observed_expr: Expression containing number of observed variants per site.
    :param hl.expr.Float64Expression mu_expr: Expression containing mutation rate probability of site.
    :param hl.expr.LocusExpression locus_expr: Locus expression.
    :param hl.expr.BooleanExpression cpg_expr: Expression showing whether site is a CpG site.
    :param hl.expr.StructExpression globals_expr: Expression containing global annotations of context HT. Must contain plateau models as annotations.
    :param hl.expr.Float64Expression coverage_correction_expr: Expression containing coverage correction necessary to adjust
        expected variant counts at low coverage sites.
    :return: Table with forward values annotated
    :rtype: hl.Table
    """

    ht = ht.annotate(
        scan_counts=get_cumulative_scan_expr(
            search_expr=ht[search_field],
            observed_expr=observed_expr,
            mu_expr=mu_expr,
            plateau_model=get_plateau_model(locus_expr, cpg_expr, globals_expr),
            coverage_correction_expr=coverage_correction_expr,
        )
    )
    if search_field == "transcript":
        ht = ht.annotate(cond_expr=hl.len(ht.scan_counts.cumulative_obs) != 0)
    else:
        ht = ht.annotate(cond_expr=hl.len(ht.scan_counts.cumulative_obs) > 1)

    return ht.annotate(
        forward_obs_exp=get_obs_exp_expr(
            ht.cond_expr,
            ht.scan_counts.cumulative_observed[ht[search_field]],
            ht.scan_counts.cumulative_expected[ht[search_field]],
        )
    )


def get_reverse_exprs(
    ht: hl.Table,
    cond_expr: hl.expr.BooleanExpression,
    total_obs_expr: hl.expr.Int64Expression,
    total_exp_expr: hl.expr.Float64Expression,
    scan_obs_expr: Dict[hl.expr.StringExpression, hl.expr.Int64Expression],
    scan_exp_expr: Dict[hl.expr.StringExpression, hl.expr.Float64Expression],
) -> hl.Table:
    """
    Calls `get_reverse_obs_exp_expr` and `get_obs_exp_expr` to add the reverse section cumulative observed, expected, and observed/expected values.

    .. note::
        'Reverse' refers to moving through the transcript from larger to smaller chromosomal positions.

    :param hl.Table ht: Input Table.
    :param hl.expr.BooleanExpression cond_expr: Condition to check before calculating reverse values.
    :param hl.expr.Int64Expression total_obs_expr: Expression containing total number of observed variants per transcript (if searching for first break)
        or per section (if searching for additional breaks).
    :param hl.expr.Float64Expression total_exp_expr: Expression containing total number of expected variants per transcript (if searching for first break)
        or per section (if searching for additional breaks).
    :param Dict[hl.expr.StringExpression, hl.expr.Int64Expression] scan_obs_expr: Expression containing cumulative number of observed variants per transcript
        (if searching for first break) or per section (if searching for additional breaks).
    :param Dict[hl.expr.StringExpression, hl.expr.Float64Expression] scan_exp_expr: Expression containing cumulative number of expected variants per transcript
        (if searching for first break) or per section (if searching for additional breaks).
    :return: Table with reverse values annotated
    :rtype: hl.Table
    """
    # reverse value = total value - cumulative value
    ht = ht.annotate(
        reverse=get_reverse_obs_exp_expr(
            cond_expr=cond_expr,
            total_obs_expr=total_obs_expr,
            total_exp_expr=total_exp_expr,
            scan_obs_expr=scan_obs_expr,
            scan_exp_expr=scan_exp_expr,
        )
    )

    # Set reverse o/e to missing if reverse expected value is 0 (to avoid NaNs)
    return ht.annotate(
        reverse_obs_exp=get_obs_exp_expr(
            (ht.reverse_counts.exp != 0), ht.reverse.obs, ht.reverse.exp
        )
    )


def get_dpois_expr(
    cond_expr: hl.expr.BooleanExpression,
    section_oe_expr: hl.expr.Float64Expression,
    obs_expr: Union[
        Dict[hl.expr.StringExpression, hl.expr.Int64Expression], hl.expr.Int64Expression
    ],
    exp_expr: Union[
        Dict[hl.expr.StringExpression, hl.expr.Float64Expression],
        hl.expr.Float64Expression,
    ],
) -> hl.expr.StructExpression:
    """
    Calculates null and alt values in preparation for chi-squared test to find significant breaks.

    All parameter values depend on the direction of calculation (forward/reverse) and 
    number of breaks (searching for first break or searching for additional break).

    For forward null/alts, values for obs_expr and and exp_expr should be:
        - Expression containing cumulative numbers for entire transcript.
        - Expression containing cumulative numbers for section of transcript 
            between the beginning or end of the transcript and the first breakpoint.
    For reverse null/alts, values for obs_expr and and exp_expr should be:
        - Reverse counts for entire transcript.
        - Reverse counts for section of transcript.
    
    For forward null/alts, values for overall_oe_expr and section_oe_expr should be:
        - Expression containing observed/expected value for entire transcript and
            expression containing observed/expected value calculated on cumulative observed and expected
            variants at each position.
        - Expression containing observed/expected value for section of transcript.
    For reverse null/alts, values for overall_oe_expr and section_oe_expr should be:
        - Expression containing observed/expected value for entire transcript and
            expression containing observed/expected value calculated on reverse observed variants value
            (total observed - cumulative observed count).
        - Expression containing observed/expected value for section of transcript and 
            expression containing reverse observed/expected value for section of transcript.

    For forward null/alts, cond_expr should check:
        - That the length of the obs_expr isn't 0 when searching for the first break.
        - That the length of the obs_expr is 2 when searching for a second additional break.
    For reverse null/alts, cond_expr should check:
        - That the reverse observed value for the entire transcript is defined when searching for the first break.
        - That the reverse observed value for the section between the first breakpoint and the end of the transcript
             is defined when searching for a second additional break.

    :param hl.expr.BooleanExpression cond_expr: Conditional expression to check before calculating null and alt values.
    :param hl.expr.Float64Expression section_oe_expr: Expression of section observed/expected value.
    :param Union[Dict[hl.expr.StringExpression, hl.expr.Int64Expression], hl.expr.Int64Expression] obs_expr: Expression containing observed variants count.
    :param Union[Dict[hl.expr.StringExpression, hl.expr.Float64Expression], hl.expr.Float64Expression] exp_expr: Expression containing expected variants count.
    :return: Struct containing forward or reverse null and alt values (either when searching for first or second break).
    :rtype: hl.expr.StructExpression
    """
    return hl.or_missing(cond_expr, hl.dpois(obs_expr, exp_expr * section_oe_expr))


def get_section_expr(dpois_expr: hl.expr.ArrayExpression,) -> hl.expr.Float64Expression:
    """
    Builds null or alt model by multiplying all section null or alt distributions.

    For example, when checking for the first break in a transcript, the transcript is broken into two sections:
    pre-breakpoint and post-breakpoint. Each section's null and alt distributions must be multiplied 
    to later test the significance of the break.

    :param hl.expr.ArrayExpression dpois_expr: ArrayExpression that contains all section nulls or alts. 
        Needs to be reduced to single float by multiplying each number in the array.
    :return: Overall section distribution.
    :rtype: hl.expr.Float64Expression
    """
    return hl.fold(lambda i, j: i * j, 1, dpois_expr)


def search_for_break(
<<<<<<< HEAD
    ht: hl.Table, search_field: hl.str, chisq_threshold: float = 10.8,
) -> hl.Table:
=======
    context_ht: hl.Table,
    obs_ht: hl.Table,
    exp_ht: hl.Table,
    search_field: hl.expr.StringExpression,
    prediction_flag: Tuple[float, int],
    chisq_threshold: float,
    group_by_transcript: bool,
) -> Union[hl.Table, None]:
>>>>>>> a54e5740
    """
    Searches for breakpoints in a transcript or within a transcript subsection.

    Expects input context HT to contain the following fields:
        - locus
        - alleles
        - transcript or section
        - coverage (median)
        - mu
        - scan_counts struct
        - overall_obs_exp
        - forward_obs_exp
        - reverse struct
        - reverse_obs_exp
    Also expects:
        - multiallelic variants in input HT have been split.
        - Input HT is autosomes/PAR only, X non-PAR only, or Y non-PAR only.

    Returns HT filtered to lines with maximum chisq if chisq >= max_value, otherwise returns None.

    :param hl.Table ht: Input context Table.
    :param hl.expr.StringExpression search_field: Field of table to search. Value should be either 'transcript' or 'section'. 
    :param float chisq_threshold: Chi-square significance threshold. 
        Value should be 10.8 (single break) and 13.8 (two breaks) (values from ExAC RMC code).
        Default is 10.8.
    :return: Table annotated with whether position is a breakpoint. 
    :rtype: hl.Table
    """
    logger.info(
        "Creating section null (no regional variability in missense depletion)\
        and alt (evidence of domains of missense constraint) expressions..."
    )
    ht = ht.annotate(
        section_nulls=[
            # Add forwards section null (going through positions from smaller to larger)
            # section_null = stats.dpois(section_obs, section_exp*overall_obs_exp)[0]
            get_dpois_expr(
                cond_expr=hl.len(ht.scan_counts.cumulative_obs) != 0,
                section_oe_expr=ht.overall_obs_exp,
                obs_expr=ht.scan_counts.cumulative_obs[ht[search_field]],
                exp_expr=ht.scan_counts.cumulative_exp[ht[search_field]],
            ),
            # Add reverse section null (going through positions larger to smaller)
            get_dpois_expr(
                cond_expr=hl.is_defined(ht.reverse.obs),
                section_oe_expr=ht.overall_obs_exp,
                obs_expr=ht.reverse.obs,
                exp_expr=ht.reverse.exp,
            ),
        ],
        section_alts=[
            # Add forward section alt
            # section_alt = stats.dpois(section_obs, section_exp*section_obs_exp)[0]
            get_dpois_expr(
                cond_expr=hl.len(ht.scan_counts.cumulative_obs) != 0,
                section_oe_expr=ht.forward_obs_exp,
                obs_expr=ht.scan_counts.cumulative_obs[ht[search_field]],
                exp_expr=ht.scan_counts.cumulative_exp[ht[search_field]],
            ),
            # Add reverse section alt
            get_dpois_expr(
                cond_expr=hl.is_defined(ht.reverse.obs),
                section_oe_expr=ht.reverse_obs_exp,
                obs_expr=ht.reverse.obs,
                exp_expr=ht.reverse.exp,
            ),
        ],
    )

    logger.info("Multiplying all section nulls and all section alts...")
    # Kaitlin stores all nulls/alts in section_null and section_alt and then multiplies
    # e.g., p1 = prod(section_null_ps)
    ht = ht.annotate(
        null=get_section_expr(ht.section_nulls), alt=get_section_expr(ht.section_alts),
    )

    logger.info("Adding chisq value and getting max chisq...")
    ht = ht.annotate(chisq=(2 * (hl.log(ht.alt) - hl.log(ht.null))))

    # "The default chi-squared value for one break to be considered significant is
    # 10.8 (p ~ 10e-3) and is 13.8 (p ~ 10e-4) for two breaks. These currently cannot
    # be adjusted."
<<<<<<< HEAD
    group_ht = ht.group_by(search_field).aggregate(max_chisq=hl.agg.max(ht.chisq))
    ht = ht.annotate(max_chisq=group_ht[ht.transcript].max_chisq)
    return ht.annotate(
        is_break=((ht.chisq == ht.max_chisq) & (ht.chisq >= chisq_threshold))
    )
=======
    max_chisq = ht.aggregate(hl.agg.max(ht.chisq))
    if max_chisq >= chisq_threshold:
        return ht.filter(ht.chisq == max_chisq)

    return None


def process_transcripts(ht: hl.Table, chisq_threshold: float):
    """
    Annotates each position in Table with whether that position is a significant breakpoint.

    Also annotates input Table with cumulative observed, expected, and observed/expected values
    for both forward (moving from smaller to larger positions) and reverse (moving from larger to 
    smaller positions) directions.

    Expects input Table to have the following fields:
        - locus
        - alleles
        - mu_snp
        - transcript
        - observed
        - expected
        - coverage_correction
        - cpg
    Also expects:
        - multiallelic variants in context HT have been split.
        - Global annotations contains plateau models.

    :param hl.Table ht: Input Table. annotated with observed and expected variants counts per transcript.
    :param float chisq_threshold: Chi-square significance threshold. 
        Value should be 10.8 (single break) and 13.8 (two breaks) (values from ExAC RMC code).
    :return: Table with cumulative observed, expected, and observed/expected values annotated for forward and reverse directions.
        Table also annotated with boolean for whether each position is a breakpoint.
    :rtype: hl.Table
    """
    logger.info(
        "Annotating HT with cumulative observed and expected counts for each transcript...\n"
        "(transcript-level forwards (moving from smaller to larger positions) values)"
    )
    ht = get_fwd_exprs(
        ht=ht,
        search_field="transcript",
        observed_expr=ht.observed,
        mu_expr=ht.mu_snp,
        locus_expr=ht.locus,
        cpg_expr=ht.cpg,
        globals_expr=ht.globals,
        coverage_correction_expr=ht.coverage_correction,
    )
    logger.info(
        "Annotating HT with reverse observed and expected counts for each transcript...\n"
        "(transcript-level reverse (moving from larger to smaller positions) values)"
    )
    # cond_expr here skips the first line of the HT, as the cumulative values
    # of the first line will always be empty when using a scan
    ht = get_reverse_exprs(
        ht=ht,
        cond_expr=hl.len(ht.scan_counts.cumulative_obs) != 0,
        total_obs_expr=ht.total_obs,
        total_exp_expr=ht.total_exp,
        scan_obs_expr=ht.scan_counts.cumulative_obs[ht.transcript],
        scan_exp_expr=ht.scan_counts.cumulative_exp[ht.transcript],
    )

    return search_for_break(ht, "transcript", chisq_threshold)


def process_sections(ht: hl.Table, chisq_threshold: float):
    """
    Search for breaks within given sections of a transcript. 

    Expects that input Table has the following annotations:
        - cpg
        - observed
        - mu_snp
        - coverage_correction
        - section
    Also assumes that Table's globals contain plateau models.

    :param hl.Table ht: Input Table.
    :param float chisq_threshold: Chi-square significance threshold. 
        Value should be 10.8 (single break) and 13.8 (two breaks) (values from ExAC RMC code).
    :return: Table annotated with whether position is a breakpoint. 
    :rtype: hl.Table
    """
    logger.info(
        "Getting total observed and expected counts for each transcript section..."
    )
    ht = ht.annotate(plateau_model=get_plateau_model(ht.locus, ht.cpg, ht.globals))
    section_group = ht.group_by(ht.section).aggregate(
        obs=hl.agg.sum(ht.observed),
        exp=(hl.agg.sum(ht.mu_snp) * ht.plateau_model[1] + ht.plateau_model[0])
        * ht.coverage_correction,
    )
    ht = ht.annotate(
        break_obs=section_group[ht.section].obs,
        break_exp=section_group[ht.section].exp,
    )

    logger.info(
        "Annotating HT with cumulative observed and expected counts for each transcript section..."
    )
    ht = get_fwd_exprs(
        ht=ht,
        search_field="section",
        observed_expr=ht.observed,
        mu_expr=ht.mu_snp,
        locus_expr=ht.locus,
        cpg_expr=ht.cpg,
        globals_expr=ht.globals,
        coverage_correction_expr=ht.coverage_correction,
    )

    logger.info(
        "Annotating HT with reverse observed and expected counts for each transcript section..."
    )
    # cond_expr here skips the first line of the HT, as the cumulative values
    # of the first line will always be empty when using a scan
    ht = get_reverse_exprs(
        ht=ht,
        # This cond expression searches for the start of the second section
        cond_expr=hl.len(ht.scan_counts.cumulative_obs) > 1,
        total_obs_expr=ht.break_obs,
        total_exp_expr=ht.break_exp,
        scan_obs_expr=ht.scan_counts.cumulative_obs[ht.section],
        scan_exp_expr=ht.scan_counts.cumulative_exp[ht.section],
    )
    return search_for_break(ht, "section", chisq_threshold)


def process_additional_breaks(ht: hl.Table, chisq_threshold: float) -> hl.Table:
    """
    Search for additional breaks in a transcript after finding one significant break.
    
    Expects that input Table has the following annotations:
        - cpg
        - observed
        - mu_snp
        - coverage_correction
        - transcript
    Also assumes that Table's globals contain plateau models.

    :param hl.Table ht: Input Table.
    :param float chisq_threshold: Chi-square significance threshold. 
        Value should be 10.8 (single break) and 13.8 (two breaks) (values from ExAC RMC code).
    :return: Table annotated with whether position is a breakpoint. 
    :rtype: hl.Table
    """
    # TODO: generalize function so that it can search for more than one additional break
    logger.info("Getting set of transcripts with one break...")
    first_break_ht = ht.filter(ht.is_break)
    first_break_ht = first_break_ht.select().key_by("transcript")
    transcripts = first_break_ht.aggregate(
        hl.agg.collect_as_set(first_break_ht.transcript), _localize=False
    )

    logger.info("Filtering to transcripts with one break...")
    # Also rename scans from first break as these will be overwritten when searching for additional break
    ht = ht.filter(transcripts.contains(ht.transcript))
    ht = ht.rename(
        {
            "scan_counts": "first_scan_counts",
            "reverse": "first_reverse",
            "forward_obs_exp": "first_forward_obs_exp",
            "reverse_obs_exp": "first_reverse_obs_exp",
            "is_break": "is_first_break",
        }
    )

    logger.info(
        "Splitting each transcript into two sections: pre first break and post..."
    )
    ht = ht.annotate(
        section=hl.if_else(
            ~ht.is_first_break,
            hl.if_else(
                ht.locus.position > first_break_ht[ht.transcript].locus.position,
                hl.format("%s_%s", ht.transcript, "post"),
                hl.format("%s_%s", ht.transcript, "pre"),
            ),
            # If position is breakpoint, add to second section ("post")
            # this is because the first position of a scan is always missing anyway
            hl.format("%s_%s", ht.transcript, "post"),
        )
    )
    return process_sections(ht, chisq_threshold)


def get_avg_bases_between_mis(ht: hl.Table, build: str) -> int:
    """
    Returns average number of bases between observed missense variation.

    For example, if the total number of bases is 30, and the total number of missense variants is 10,
    this function will return 3.

    This function is used to determine the minimum size window to check for significant missense depletion
    when searching for two simultaneous breaks.

    :param hl.Table ht: Input gnomAD Table.
    :return: Average number of bases between observed missense variants, rounded to the nearest integer,
    :rtype: int
    """
    logger.info("Getting total number of bases in the exome (based on GENCODE)...")
    total_bases = get_exome_bases(build)

    logger.info(
        "Filtering to missense variants in canonical protein coding transcripts..."
    )
    ht = filter_to_missense(ht)
    total_variants = ht.count()
    return round(total_bases / total_variants)


def search_for_two_breaks(
    ht: hl.Table,
    exome_ht: hl.Table,
    transcript: str,
    chisq_threshold: float,
    num_obs_var: int = 10,
) -> Union[Tuple(float, Tuple(int, int)), None]:
    """
    Searches for evidence of constraint within a set window size/number of base pairs.

    Function is designed to search in transcripts that didn't have one single significant break.
    Currently designed to one run one transcript at a time.

    Assumes that:
        - Input Table has a field named 'transcript'.

    :param hl.Table ht: Input Table.
    :param hl.Table exome_ht: Table containing variants from gnomAD exomes.
    :param str transcript: Transcript of interest.
    :param float chisq_threshold: Chi-square significance threshold. 
        Value should be 10.8 (single break) and 13.8 (two breaks) (values from ExAC RMC code).
    :param int num_obs_var: Number of observed variants. Used when determining the window size for simultaneous breaks. 
        Default is 10, meaning that the window size for simultaneous breaks is the average number of base pairs required to see 10 observed variants.
    :return: Tuple of largest chi-square value and breakpoint positions if significant break was found. Otherwise, None.
    :rtype: Union[hl.Table, None]
    """
    break_size = (
        get_avg_bases_between_mis(
            exome_ht, get_reference_genome(exome_ht.head(1).locus).name
        )
        * num_obs_var
    )
    logger.info(
        f"Number of bases to search for constraint (size for simultaneous breaks): {break_size}"
    )

    # I don't think there's any way to search for simultaneous breaks without a loop?
    ht = ht.filter(ht.transcript == transcript)
    start_pos = ht.head(1).take(1).locus.position
    end_pos = ht.tail(1).take(1).locus.position
    best_chisq = 0
    breakpoints = ()

    while start_pos < end_pos:
        ht = ht.annotate(
            section=hl.case()
            # Position is within window if pos is larger than start_pos and
            # less than start_pos + window size, then pos is within window
            .when(
                (ht.locus.position >= start_pos)
                & (ht.locus.position < (start_pos + break_size)),
                hl.format("%s_%s", ht.transcript, "window"),
            )
            # If pos < start_pos, pos is outside of window and pre breaks
            .when(
                ht.locus.position < start_pos, hl.format("%s_%s", ht.transcript, "pre")
            )
            # Otherwise, pos is outside window and post breaks
            .default(hl.format("%s_%s", ht.transcript, "post"))
        )
        new_ht = process_sections(ht, chisq_threshold)

        # Check if found break
        if new_ht.aggregate(hl.agg.counter(new_ht.is_break) > 0):
            max_chisq = new_ht.aggregate(hl.agg.max(new_ht.max_chisq))
            if (max_chisq > best_chisq) and (max_chisq >= chisq_threshold):
                breakpoints = (start_pos, (start_pos + break_size) - 1)

        start_pos += 1

    if best_chisq != 0:
        return (best_chisq, breakpoints)
    return None
>>>>>>> a54e5740
<|MERGE_RESOLUTION|>--- conflicted
+++ resolved
@@ -399,19 +399,8 @@
 
 
 def search_for_break(
-<<<<<<< HEAD
     ht: hl.Table, search_field: hl.str, chisq_threshold: float = 10.8,
 ) -> hl.Table:
-=======
-    context_ht: hl.Table,
-    obs_ht: hl.Table,
-    exp_ht: hl.Table,
-    search_field: hl.expr.StringExpression,
-    prediction_flag: Tuple[float, int],
-    chisq_threshold: float,
-    group_by_transcript: bool,
-) -> Union[hl.Table, None]:
->>>>>>> a54e5740
     """
     Searches for breakpoints in a transcript or within a transcript subsection.
 
@@ -494,18 +483,11 @@
     # "The default chi-squared value for one break to be considered significant is
     # 10.8 (p ~ 10e-3) and is 13.8 (p ~ 10e-4) for two breaks. These currently cannot
     # be adjusted."
-<<<<<<< HEAD
     group_ht = ht.group_by(search_field).aggregate(max_chisq=hl.agg.max(ht.chisq))
     ht = ht.annotate(max_chisq=group_ht[ht.transcript].max_chisq)
     return ht.annotate(
         is_break=((ht.chisq == ht.max_chisq) & (ht.chisq >= chisq_threshold))
     )
-=======
-    max_chisq = ht.aggregate(hl.agg.max(ht.chisq))
-    if max_chisq >= chisq_threshold:
-        return ht.filter(ht.chisq == max_chisq)
-
-    return None
 
 
 def process_transcripts(ht: hl.Table, chisq_threshold: float):
@@ -786,5 +768,4 @@
 
     if best_chisq != 0:
         return (best_chisq, breakpoints)
-    return None
->>>>>>> a54e5740
+    return None