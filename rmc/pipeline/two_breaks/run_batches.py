# TODO: sync code with changes in rmc.utils.simultaneous_breaks (once those changes are finalized)
"""
This script searches for two simultaneous breaks in groups of transcripts using Hail Batch.

Note that a couple functions have been copied into this script from `constraint.py`:
- `get_obs_exp_expr`
- `get_dpois_expr`

Note also that a few functions have been copied into this script from `simultaneous_breaks.py`:
- `calculate_window_chisq`
- `search_for_two_breaks`
- `process_transcript_group`

This is because python imports do not work in Hail Batch PythonJobs unless
the python scripts are included within the provided Dockerfile, and the scripts within the RMC repo are
too interdependent (would have to copy the entire repo into the Dockerfile).

This script should be run locally because it submits jobs to the Hail Batch service.
"""
import argparse
import logging
from tqdm import tqdm

from collections.abc import Callable
from typing import Dict, List, Optional, Tuple, Union

import hail as hl
import hailtop.batch as hb

from gnomad.resources.resource_utils import DataException
from gnomad.utils.slack import slack_notifications

from rmc.resources.basics import SIMUL_BREAK_TEMP_PATH, TEMP_PATH_WITH_DEL
from rmc.resources.rmc import (
    not_one_break_grouped,
    simul_break_over_threshold_path,
    simul_break_under_threshold_path,
)
from rmc.slack_creds import slack_token
from rmc.utils.simultaneous_breaks import check_for_successful_transcripts


logging.basicConfig(
    format="%(asctime)s (%(name)s %(lineno)s): %(message)s",
    datefmt="%m/%d/%Y %I:%M:%S %p",
)
logger = logging.getLogger("run_batches")
logger.setLevel(logging.INFO)


def get_obs_exp_expr(
    cond_expr: hl.expr.BooleanExpression,
    obs_expr: hl.expr.Int64Expression,
    exp_expr: hl.expr.Float64Expression,
) -> hl.expr.Float64Expression:
    """
    Return observed/expected annotation based on inputs.

    Typically imported from `constraint.py`. See `constraint.py` for full docstring.

    :param hl.expr.BooleanExpression cond_expr: Condition to check prior to adding obs/exp expression.
    :param hl.expr.Int64Expression obs_expr: Expression containing number of observed variants.
    :param hl.expr.Float64Expression exp_expr: Expression containing number of expected variants.
    :return: Observed/expected expression.
    :rtype: hl.expr.Float64Expression
    """
    # Cap the o/e ratio at 1 to avoid pulling out regions that are enriched for missense variation
    # Code is looking for missense constraint, so regions with a ratio of >= 1.0 can be grouped together
    return hl.or_missing(cond_expr, hl.min(obs_expr / exp_expr, 1))


def get_dpois_expr(
    cond_expr: hl.expr.BooleanExpression,
    section_oe_expr: hl.expr.Float64Expression,
    obs_expr: Union[
        Dict[hl.expr.StringExpression, hl.expr.Int64Expression], hl.expr.Int64Expression
    ],
    exp_expr: Union[
        Dict[hl.expr.StringExpression, hl.expr.Float64Expression],
        hl.expr.Float64Expression,
    ],
) -> hl.expr.StructExpression:
    """
    Calculate null and alt values in preparation for chi-squared test to find significant breaks.

    Typically imported from `constraint.py`. See `constraint.py` for full docstring.

    :param hl.expr.BooleanExpression cond_expr: Conditional expression to check before calculating null and alt values.
    :param hl.expr.Float64Expression section_oe_expr: Expression of section observed/expected value.
    :param Union[Dict[hl.expr.StringExpression, hl.expr.Int64Expression], hl.expr.Int64Expression] obs_expr: Expression containing observed variants count.
    :param Union[Dict[hl.expr.StringExpression, hl.expr.Float64Expression], hl.expr.Float64Expression] exp_expr: Expression containing expected variants count.
    :return: Struct containing forward or reverse null and alt values (either when searching for first or second break).
    :rtype: hl.expr.StructExpression
    """
    return hl.or_missing(cond_expr, hl.dpois(obs_expr, exp_expr * section_oe_expr))


def calculate_window_chisq(
    max_idx: hl.expr.Int32Expression,
    i: hl.expr.Int32Expression,
    j: hl.expr.Int32Expression,
    cum_obs: hl.expr.ArrayExpression,
    cum_exp: hl.expr.ArrayExpression,
    total_oe: hl.expr.Float64Expression,
) -> hl.expr.Float64Expression:
    """
    Calculate chi square significance value for each possible simultaneous breaks window.

    Used only when calculating simultaneous breaks.

    Chi square formula: 2 * (hl.log10(total_alt) - hl.log10(total_null))

    :param hl.expr.Int32Expression max_idx: Largest list index value.
    :param hl.expr.Int32Expression i: Smaller list index value corresponding to the smaller position of the two break window.
    :param hl.expr.Int32Expression j: Larger list index value corresponding to the larger position of the two break window.
    :param hl.expr.ArrayExpression cum_obs: List containing cumulative observed missense values.
    :param hl.expr.ArrayExpression cum_exp: List containing cumulative expected missense values.
    :param expr.Float64Expression total_oe: Transcript overall observed/expected (OE) missense ratio.
    :return: Chi square significance value.
    """
    return (
        hl.case()
        .when(
            # Return -1 when the window spans the entire transcript
            (i == 0) & (j == max_idx),
            -1,
        )
        .when(
            # If i index is the smallest position (anchored at one end of transcript),
            # there are only two transcript subsections: [start_pos, pos[j]], (pos[j], end_pos]
            # This is the same chi square calculation as the single break search
            # (TODO: think about whether to keep this calculation or remove and just return -1 here)
            i == 0,
            (
                2
                * (
                    # Create alt distribution
                    hl.log10(
                        # Create alt distribution for section [start_pos, pos[j]]
                        # The missense values for this section are just the cumulative values at index j
                        get_dpois_expr(
                            cond_expr=True,
                            section_oe_expr=get_obs_exp_expr(
                                # Make sure the expected value is NOT 0 here
                                # When running this code on gnomAD v2, found that some transcripts have expected values of 0
                                # which broke the chi square calculation
                                True,
                                cum_obs[j],
                                hl.max(cum_exp[j], 1e-09),
                            ),
                            obs_expr=cum_obs[j],
                            exp_expr=hl.max(cum_exp[j], 1e-09),
                        )
                        # Create alt distribution for section (pos[j], end_pos]
                        # The missense values for this section are the cumulative values at the last index
                        # minus the values at index j
                        * get_dpois_expr(
                            cond_expr=True,
                            section_oe_expr=get_obs_exp_expr(
                                True,
                                (cum_obs[-1] - cum_obs[j]),
                                hl.max(cum_exp[-1] - cum_exp[j], 1e-09),
                            ),
                            obs_expr=cum_obs[-1] - cum_obs[j],
                            exp_expr=hl.max(cum_exp[-1] - cum_exp[j], 1e-09),
                        )
                    )
                    # Create null distribution
                    - hl.log10(
                        get_dpois_expr(
                            cond_expr=True,
                            section_oe_expr=total_oe,
                            obs_expr=cum_obs[j],
                            # Make sure expected value is NOT 0
                            exp_expr=hl.max(cum_exp[j], 1e-09),
                        )
                        * get_dpois_expr(
                            cond_expr=True,
                            section_oe_expr=total_oe,
                            obs_expr=cum_obs[-1] - cum_obs[j],
                            exp_expr=hl.max(cum_exp[-1] - cum_exp[j], 1e-09),
                        )
                    )
                )
            ),
        )
        .when(
            # If j index is anchored at the largest position, there are two transcript subsections:
            # [start_pos, pos[i]), [pos[i], end_pos]
            # This is the same chi square calculation as the single break search
            # (TODO: think about whether to keep this calculation or remove and just return -1 here)
            j == max_idx,
            (
                2
                * (
                    # Create alt distribution
                    hl.log10(
                        # Create alt distribution for section [start_pos, pos[i])
                        # The missense values for this section are the cumulative values at
                        # one index smaller than index i
                        get_dpois_expr(
                            cond_expr=True,
                            section_oe_expr=get_obs_exp_expr(
                                True,
                                cum_obs[i - 1],
                                hl.max(cum_exp[i - 1], 1e-09),
                            ),
                            obs_expr=cum_obs[i - 1],
                            exp_expr=hl.max(cum_exp[i - 1], 1e-09),
                        )
                        # Create alt distribution for section [pos[i], end_pos]
                        # The missense values for this section are the cumulative values at
                        # the last index minus the cumulative values at index i - 1
                        * get_dpois_expr(
                            cond_expr=True,
                            section_oe_expr=get_obs_exp_expr(
                                True,
                                (cum_obs[-1] - cum_obs[i - 1]),
                                hl.max(cum_exp[-1] - cum_exp[i - 1], 1e-09),
                            ),
                            obs_expr=cum_obs[-1] - cum_obs[i - 1],
                            exp_expr=hl.max(cum_exp[-1] - cum_exp[i - 1], 1e-09),
                        )
                    )
                    # Create null distribution
                    - hl.log10(
                        get_dpois_expr(
                            cond_expr=True,
                            section_oe_expr=total_oe,
                            obs_expr=cum_obs[i - 1],
                            exp_expr=hl.max(cum_exp[i - 1], 1e-09),
                        )
                        * get_dpois_expr(
                            cond_expr=True,
                            section_oe_expr=total_oe,
                            obs_expr=cum_obs[-1] - cum_obs[i - 1],
                            exp_expr=hl.max(cum_exp[-1] - cum_exp[i - 1], 1e-09),
                        )
                    )
                )
            ),
        )
        .default(
            # Neither index is the smallest or largest position,
            # so there are three transcript subsections:
            # [start_pos, pos[i]), [pos[i], pos[j]], (pos[j], end_pos]
            (
                2
                * (
                    # Create alt distribution
                    hl.log10(
                        # Create alt distribution for section [start_pos, pos[i])
                        # The missense values for this section are the cumulative values at
                        # one index smaller than index i
                        get_dpois_expr(
                            cond_expr=True,
                            section_oe_expr=get_obs_exp_expr(
                                True,
                                cum_obs[i - 1],
                                hl.max(cum_exp[i - 1], 1e-09),
                            ),
                            obs_expr=cum_obs[i - 1],
                            exp_expr=hl.max(cum_exp[i - 1], 1e-09),
                        )
                        # Create alt distribution for section [pos[i], pos[j]]
                        # The missense values for this section are the cumulative values at index j
                        # minus the cumulative values at index i -1
                        * get_dpois_expr(
                            cond_expr=True,
                            section_oe_expr=get_obs_exp_expr(
                                True,
                                (cum_obs[j] - cum_obs[i - 1]),
                                hl.max(cum_exp[j] - cum_exp[i - 1], 1e-09),
                            ),
                            obs_expr=cum_obs[j] - cum_obs[i - 1],
                            exp_expr=hl.max(cum_exp[j] - cum_exp[i - 1], 1e-09),
                        )
                        # Create alt distribution for section (pos[j], end_pos]
                        # The missense values for this section are the cumulative values at the last index
                        # minus the cumulative values at index j
                        * get_dpois_expr(
                            cond_expr=True,
                            section_oe_expr=get_obs_exp_expr(
                                True,
                                (cum_obs[-1] - cum_obs[j]),
                                hl.max(cum_exp[-1] - cum_exp[j], 1e-09),
                            ),
                            obs_expr=cum_obs[-1] - cum_obs[j],
                            exp_expr=hl.max(cum_exp[-1] - cum_exp[j], 1e-09),
                        )
                    )
                    # Create null distribution
                    - hl.log10(
                        get_dpois_expr(
                            cond_expr=True,
                            section_oe_expr=total_oe,
                            obs_expr=cum_obs[i - 1],
                            exp_expr=hl.max(cum_exp[i - 1], 1e-09),
                        )
                        * get_dpois_expr(
                            cond_expr=True,
                            section_oe_expr=total_oe,
                            obs_expr=cum_obs[j] - cum_obs[i - 1],
                            exp_expr=hl.max(cum_exp[j] - cum_exp[i - 1], 1e-09),
                        )
                        * get_dpois_expr(
                            cond_expr=True,
                            section_oe_expr=total_oe,
                            obs_expr=cum_obs[-1] - cum_obs[j],
                            exp_expr=hl.max(cum_exp[-1] - cum_exp[j], 1e-09),
                        )
                    )
                )
            )
        )
    )


def search_for_two_breaks(
    group_ht: hl.Table,
    chisq_threshold: float = 9.2,
) -> hl.Table:
    """
    Search for windows of constraint in transcripts with simultaneous breaks.

    This function searches for breaks for all possible window sizes but only keeps break sizes >= `min_window_size`.
    `min_window_size` is the number of base pairs needed, on average, to see 10 missense variants (by default).
    For gnomAD v2.1, `min_window_size` is 100bp.

    :param hl.Table group_ht: Input Table aggregated by transcript with lists of cumulative observed and expected
        missense values. HT is filtered to contain only transcripts with simultaneous breaks.
    :param float chisq_threshold:  Chi-square significance threshold. Default is 9.2.
        This value corresponds to a p-value of 0.01 with 2 degrees of freedom.
        (https://www.itl.nist.gov/div898/handbook/eda/section3/eda3674.htm)
        Default value used in ExAC was 13.8, which corresponds to a p-value of 0.001.
    :return: Table with largest simultaneous break window size annotated per transcript.
    :rtype: hl.Table
    """

    def _simul_break_loop(
        loop_continue: Callable,
        i: int,
        j: int,
        start_idx_j: int,
        max_idx_i: int,
        max_idx_j: int,
        cur_max_chisq: float,
        cur_best_i: int,
        cur_best_j: int,
    ) -> Tuple[float, int, int]:
        """
        Iterate over each possible pair of indices in a transcript's cumulative value lists to find the optimum two break window.

        :param Callable[float, int, int] loop_continue: Function to restart hail loop.
            First argument to `hl.experimental.loop` must be a function (`_simul_break_loop` in this case),
            and the first argument to that function must be another function.
            Calling `loop_continue` tells hail to go back to the top of the loop with loop variables updated.
        :param int i: Smaller list index value. This index defines the current position of the first break.
            It's the `i` in 3 windows defined by intervals: [start, i), [i, j], (j, end].
        :param int j: Larger list index value. This index defines the current position of the second break.
            It's the `j` in 3 windows defined by intervals: [start, i), [i, j], (j, end].
        :param int start_idx_j: Smallest list index for larger list index value `j`.
        :param int max_idx_i: Largest list index for smaller list index value.
        :param int max_idx_j: Largest list index for larger list index value.
        :param float cur_max_chisq: Current maximum chi square value.
        :param int cur_best_i: Current best index i.
        :param int cur_best_j: Current best index j.
        :return: Maximum chi square significance value and optimum index pair i, j.
        """
        # Calculate chi squared value associated with transcript subsections created using this index pair i, j
        chisq = calculate_window_chisq(
            group_ht.max_idx,
            i,
            j,
            group_ht.cum_obs,
            group_ht.cum_exp,
            group_ht.total_oe,
        )

        # Make sure chi square isn't NaN
        chisq = hl.nanmax(chisq, -1)

        # Update current best indices and chi square if new chi square (calculated above)
        # is better than the current stored value (`cur_max_chisq`)
        cur_best_i = hl.if_else(chisq > cur_max_chisq, i, cur_best_i)
        cur_best_j = hl.if_else(chisq > cur_max_chisq, j, cur_best_j)
        cur_max_chisq = hl.max(chisq, cur_max_chisq)

        return hl.if_else(
            # Return the best indices at the end of the iteration through the position list
            # Note that max_idx_i has been adjusted to be ht.max_idx - 1 (or i + window_size - 1):
            # see note in `process_transcript_group`
            # Also note that j needs to be checked here to ensure that j is also at the end of its loop
            # (This check is necessary when transcripts have been split into multiple i, j windows
            # across multiple rows)
            (i == max_idx_i) & (j == max_idx_j),
            (cur_max_chisq, cur_best_i, cur_best_j),
            # If we haven't reached the end of the position list with index i,
            # continue with the loop
            hl.if_else(
                j == max_idx_j,
                # At end of j iteration, continue to next i index
                # Set i to i + 1
                # and set j to the larger value between i + 2 and start index value for j
                # This is to avoid redundant work in larger transcripts; e.g.:
                # start_idx_i = 0, start_idx_j = 50 ->
                # using `hl.max()` here means that j will be reset to 50 rather than 2 on the second
                # iteration of the loop will restart at 50
                # Note that the j index should always be larger than the i index
                loop_continue(
                    i + 1,
                    hl.min(hl.max(i + 2, start_idx_j), max_idx_j),
                    start_idx_j,
                    max_idx_i,
                    max_idx_j,
                    cur_max_chisq,
                    cur_best_i,
                    cur_best_j,
                ),
                # Otherwise, if j hasn't gotten to the maximum index,
                # continue to the next j value for current i
                loop_continue(
                    i,
                    j + 1,
                    start_idx_j,
                    max_idx_i,
                    max_idx_j,
                    cur_max_chisq,
                    cur_best_i,
                    cur_best_j,
                ),
            ),
        )

    group_ht = group_ht.annotate(
        max_break=hl.experimental.loop(
            _simul_break_loop,
            hl.ttuple(hl.tfloat, hl.tint, hl.tint),
            group_ht.start_idx.i_start,
            group_ht.start_idx.j_start,
            group_ht.start_idx.j_start,
            group_ht.i_max_idx,
            group_ht.j_max_idx,
            0.0,
            0,
            0,
        )
    )
    group_ht = group_ht.transmute(
        max_chisq=group_ht.max_break[0],
        start_pos=group_ht.positions[group_ht.max_break[1]],
        end_pos=group_ht.positions[group_ht.max_break[2]],
    )
    # Remove rows with maximum chi square values below the threshold
    # or rows where none of the transcript sections is the minimum window size
    group_ht = group_ht.filter(
        # Remove rows with maximum chi square values below the threshold
        (group_ht.max_chisq >= chisq_threshold)
        & (
            (group_ht.end_pos - group_ht.start_pos > group_ht.min_window_size)
            | (group_ht.transcript_end - group_ht.end_pos > group_ht.min_window_size)
            | (
                group_ht.start_pos - group_ht.transcript_start
                > group_ht.min_window_size
            )
        )
    )
    return group_ht


def process_transcript_group(
    ht_path: str,
    transcript_group: List[str],
    over_threshold: bool,
    output_ht_path: str,
    output_tsv_path: str,
    temp_ht_path: Optional[str] = None,
    chisq_threshold: float = 9.2,
    split_window_size: int = 500,
    read_if_exists: bool = False,
) -> None:
    """
    Run two simultaneous breaks search on a group of transcripts.

    Designed for use with Hail Batch.

    :param str ht_path: Path to input Table (Table written using `group_no_single_break_found_ht`).
    :param List[str] transcript_group: List of transcripts to process.
    :param bool over_threshold: Whether input transcripts have more
        possible missense variants than threshold specified in `run_simultaneous_breaks`.
    :param str output_ht_path: Path to output results Table.
    :param str output_tsv_path: Path to success TSV bucket.
    :param Optional[str] temp_ht_path: Path to temporary Table. Required only if over_threshold is True.
    :param float chisq_threshold: Chi-square significance threshold. Default is 9.2.
        This value corresponds to a p-value of 0.01 with 2 degrees of freedom.
        (https://www.itl.nist.gov/div898/handbook/eda/section3/eda3674.htm)
        Default value used in ExAC was 13.8, which corresponds to a p-value of 0.001.
    :param int split_window_size: Window size to search for transcripts that have more
        possible missense variants than threshold. Only used if over_threshold is True.
    :param bool read_if_exists: Whether to read temporary Table if it already exists rather than overwrite.
        Only applies to Table that is input to `search_for_two_breaks`
        (`f"{temp_ht_path}/{transcript_group[0]}_prep.ht"`).
        Default is False.
    :return: None; processes Table and writes to path. Also writes success TSV to path.
    """
    ht = hl.read_table(ht_path)
    ht = ht.filter(hl.literal(transcript_group).contains(ht.transcript))

    if over_threshold:
        # If transcripts longer than threshold, split transcripts into multiple rows
        # Each row has a window to search
        # E.g., if a transcript has 1003 possible missense variants, and the `split_window_size` is 500,
        # then this section will split that transcript into 9 rows, with the following windows:
        # [i_start=0, j_start=0], [i_start=0, j_start=500], [i_start=0, j_start=1000],
        # [i_start=500, j_start=0], [i_start=500, j_start=500], [i_start=500, j_start=1000],
        # [i_start=1000, j_start=0], [i_start=1000, j_start=500], [i_start=1000, j_start=1000]
        # The only windows that should be kept and processed are:
        # [i_start=0, j_start=0], [i_start=0, j_start=500], [i_start=0, j_start=1000],
        # [i_start=500, j_start=500], [i_start=500, j_start=1000], [i_start=1000, j_start=1000]
        ht = ht.annotate(
            start_idx=hl.flatmap(
                lambda i: hl.map(
                    lambda j: hl.struct(i_start=i, j_start=j),
                    hl.range(0, ht.max_idx + 1, split_window_size),
                ),
                hl.range(0, ht.max_idx + 1, split_window_size),
            )
        )
        # Remove entries in `start_idx` struct where j_start is smaller than i_start
        ht = ht.annotate(
            start_idx=hl.filter(lambda x: x.j_start >= x.i_start, ht.start_idx)
        )
        ht = ht.explode("start_idx")
        ht = ht.annotate(i=ht.start_idx.i_start, j=ht.start_idx.j_start)
        ht = ht._key_by_assert_sorted("transcript", "i", "j")
        ht = ht.annotate(
            # i_max_idx needs to be adjusted here to be one smaller than the max
            # This is because we don't need to check the situation where i is the last index in a list
            # For example, if the transcript has 1003 possible missense variants,
            # (1002 is the largest list index)
            # we don't need to check the scenario where i = 1002
            i_max_idx=hl.min(ht.i + split_window_size, ht.max_idx) - 1,
            j_max_idx=hl.min(ht.j + split_window_size, ht.max_idx),
        )
        # Adjust j_start in rows where j_start is the same as i_start
        ht = ht.annotate(
            start_idx=ht.start_idx.annotate(
                j_start=hl.if_else(
                    ht.start_idx.i_start == ht.start_idx.j_start,
                    ht.start_idx.j_start + 1,
                    ht.start_idx.j_start,
                ),
            ),
        )
        n_rows = ht.count()
        ht = ht.repartition(n_rows)
        ht = ht.checkpoint(
            f"{temp_ht_path}/{transcript_group[0]}_prep.ht",
            overwrite=not read_if_exists,
            _read_if_exists=read_if_exists,
        )
    else:
        # Add start_idx struct with i_start, j_start, i_max_idx, j_max_idx annotations
        # (these are expected by `search_for_two_breaks`)
        ht = ht.annotate(
            start_idx=hl.struct(i_start=0, j_start=1),
            # Adjusting i_max_idx here to be ht.max_idx - 1 (see note above)
            i_max_idx=ht.max_idx - 1,
            j_max_idx=ht.max_idx,
        )

    # Search for two simultaneous breaks
    ht = search_for_two_breaks(ht, chisq_threshold)

    # If over threshold, checkpoint HT and check if there were any breaks
    if over_threshold:
        ht = ht.checkpoint(
            f"{temp_ht_path}/{transcript_group[0]}_res.ht", overwrite=True
        )
        # If any rows had a significant breakpoint,
        # find the one "best" breakpoint (breakpoint with largest chi square value)
        if ht.count() > 0:
            group_ht = ht.group_by("transcript").aggregate(
                transcript_max_chisq=hl.agg.max(ht.max_chisq)
            )
            ht = ht.annotate(
                transcript_max_chisq=group_ht[ht.transcript].transcript_max_chisq
            )
            ht = ht.filter(ht.max_chisq == ht.transcript_max_chisq)

    ht.write(output_ht_path, overwrite=True)

    for transcript in transcript_group:
        success_tsv_path = f"{output_tsv_path}/{transcript}.tsv"
        with hl.hadoop_open(success_tsv_path, "w") as o:
            o.write(f"{transcript}\n")


def main(args):
    """Search for two simultaneous breaks in transcripts without evidence of a single significant break."""
    hl.init(log="search_for_two_breaks_run_batches.log", tmp_dir=TEMP_PATH_WITH_DEL)

    # Make sure custom machine wasn't specified with under threshold
    if args.under_threshold and args.use_custom_machine:
        raise DataException(
            "Do not specify --use-custom-machine when transcripts are --under-threshold size!"
        )

    logger.info("Importing SetExpression with transcripts...")
    transcripts_to_run = check_for_successful_transcripts(
        transcripts=(
            list(
                hl.eval(
                    hl.experimental.read_expression(simul_break_under_threshold_path)
                )
            )
            if args.under_threshold
            else list(
                hl.eval(
                    hl.experimental.read_expression(simul_break_over_threshold_path)
                )
            )
        ),
    )
    logger.info("Found %i transcripts to search...", len(transcripts_to_run))

    if not args.docker_image:
        logger.info("Picking default docker image...")
        # Use a docker image that specifies spark memory allocation if --use-custom-machine was specified
        if args.use_custom_machine:
            args.docker_image = "gcr.io/broad-mpg-gnomad/rmc:20220304"
        # Otherwise, use the default docker image
        else:
            args.docker_image = "gcr.io/broad-mpg-gnomad/tgg-methods-vm:20220302"

    logger.info("Setting up Batch parameters...")
    backend = hb.ServiceBackend(
        billing_project=args.billing_project,
        remote_tmpdir=args.batch_bucket,
        google_project=args.google_project,
    )
    b = hb.Batch(
        name="simul_breaks",
        backend=backend,
        default_python_image=args.docker_image,
    )

    if args.under_threshold:
        transcript_groups = [
            transcripts_to_run[x : x + args.group_size]
            for x in range(0, len(transcripts_to_run), args.group_size)
        ]
        split_window_size = None
        count = 1
        for group in tqdm(transcript_groups, unit="transcript group"):
            logger.info("Working on group number %s...", count)
            logger.info(group)
            job_name = f'group{count}{"over" if args.over_threshold else "under"}'
            j = b.new_python_job(name=job_name)
            j.memory(args.batch_memory)
            j.cpu(args.batch_cpu)
            j.storage(args.batch_storage)
            j.call(
                process_transcript_group,
                not_one_break_grouped.path,
                group,
                args.over_threshold,
<<<<<<< HEAD
                f"{SIMUL_BREAK_TEMP_PATH}/hts/{args.search_num}/simul_break_{job_name}.ht",
                f"{SIMUL_BREAK_TEMP_PATH}/success_files",
=======
                f"{simul_break_temp}/hts/round{args.search_num}/simul_break_{job_name}.ht",
                f"{simul_break_temp}/success_files",
>>>>>>> 6d2b12db
                None,
                args.chisq_threshold,
                split_window_size,
            )
            count += 1

    else:
        transcript_groups = [[transcript] for transcript in transcripts_to_run]
        for group in transcript_groups:
            if args.use_custom_machine:
                # NOTE: you do not specify memory and cpu when specifying a custom machine
                j = b.new_python_job(name=job_name)
                j._machine_type = "n1-highmem-32"
                j._preemptible = True
                j.storage("100Gi")
            else:
                j = b.new_python_job(name=group[0])
                j.memory(args.batch_memory)
                j.cpu(args.batch_cpu)
                j.storage(args.batch_storage)
            j.call(
                process_transcript_group,
                not_one_break_grouped.path,
                group,
                args.over_threshold,
<<<<<<< HEAD
                f"{SIMUL_BREAK_TEMP_PATH}/hts/{args.search_num}/simul_break_{group[0]}.ht",
                f"{SIMUL_BREAK_TEMP_PATH}/success_files",
                f"{SIMUL_BREAK_TEMP_PATH}",
=======
                f"{simul_break_temp}/hts/round{args.search_num}/simul_break_{group[0]}.ht",
                f"{simul_break_temp}/success_files",
                f"{simul_break_temp}",
>>>>>>> 6d2b12db
                args.chisq_threshold,
                args.group_size,
            )

    b.run(wait=False)


if __name__ == "__main__":
    parser = argparse.ArgumentParser(
        description="""
        This regional missense constraint script searches for two simultaneous breaks in transcripts without evidence
        of a single significant break.
        """,
        formatter_class=argparse.ArgumentDefaultsHelpFormatter,
    )
    parser.add_argument(
        "--chisq-threshold",
        help="Chi-square significance threshold. Value should be 9.2 (value adjusted from ExAC code due to discussion with Mark).",
        type=float,
        default=9.2,
    )
    parser.add_argument(
        "--slack-channel",
        help="Send message to Slack channel/user.",
    )
    parser.add_argument(
        "--search-num",
        help="Search iteration number (e.g., second round of searching for two simultaneous breaks would be 2).",
        type=int,
    )

    transcript_size = parser.add_mutually_exclusive_group(required=True)
    transcript_size.add_argument(
        "--under-threshold",
        help="Transcripts in batch should have less than --transcript-len-threshold possible missense positions.",
        action="store_true",
    )
    transcript_size.add_argument(
        "--over-threshold",
        help="Transcripts in batch should greater than or equal to --transcript-len-threshold possible missense positions.",
        action="store_true",
    )
    parser.add_argument(
        "--group-size",
        help="""
        Number of transcripts to include in each group of transcripts to be submitted to Hail Batch if --under-threshold.
        Size of windows to split transcripts if --over-threshold.
        Default is 100.
        """,
        type=int,
        default=100,
    )
    parser.add_argument(
        "--billing-project",
        help="Billing project to use with hail batch.",
        default="gnomad-production",
    )
    parser.add_argument(
        "--batch-bucket",
        help="Bucket provided to hail batch for temporary storage.",
        default="gs://gnomad-tmp/kc/",
    )
    parser.add_argument(
        "--google-project",
        help="Google cloud project provided to hail batch for storage objects access.",
        default="broad-mpg-gnomad",
    )
    parser.add_argument(
        "--use-custom-machine",
        help="""
        Use custom large machine for hail batch rather than setting batch memory, cpu, and storage.
        Used when the batch defaults are not enough and jobs run into out of memory errors.
        Only necessary if --over-threshold.
        """,
        action="store_true",
    )
    parser.add_argument(
        "--batch-memory",
        help="Amount of memory to request for hail batch jobs.",
        default="standard",
    )
    parser.add_argument(
        "--batch-cpu",
        help="Number of CPUs to request for hail batch jobs.",
        default=8,
        type=int,
    )
    parser.add_argument(
        "--batch-storage",
        help="Amount of disk storage to request for hail batch jobs.",
        default="10Gi",
    )
    parser.add_argument(
        "--docker-image",
        help="""
        Docker image to provide to hail Batch. Must have dill, hail, and python installed.
        Suggested image: gcr.io/broad-mpg-gnomad/tgg-methods-vm:20220302.

        If running with --use-custom-machine, Docker image must also contain this line:
        `ENV PYSPARK_SUBMIT_ARGS="--driver-memory 8g --executor-memory 8g pyspark-shell"`
        to make sure the job allocates memory correctly.
        Suggested image: gcr.io/broad-mpg-gnomad/rmc:20220304.

        Default is None -- script will select default image if not specified on the command line.
        """,
        default=None,
    )

    args = parser.parse_args()

    if args.slack_channel:
        with slack_notifications(slack_token, args.slack_channel):
            main(args)
    else:
        main(args)<|MERGE_RESOLUTION|>--- conflicted
+++ resolved
@@ -665,13 +665,8 @@
                 not_one_break_grouped.path,
                 group,
                 args.over_threshold,
-<<<<<<< HEAD
-                f"{SIMUL_BREAK_TEMP_PATH}/hts/{args.search_num}/simul_break_{job_name}.ht",
+                f"{SIMUL_BREAK_TEMP_PATH}/hts/round{args.search_num}/simul_break_{job_name}.ht",
                 f"{SIMUL_BREAK_TEMP_PATH}/success_files",
-=======
-                f"{simul_break_temp}/hts/round{args.search_num}/simul_break_{job_name}.ht",
-                f"{simul_break_temp}/success_files",
->>>>>>> 6d2b12db
                 None,
                 args.chisq_threshold,
                 split_window_size,
@@ -697,15 +692,9 @@
                 not_one_break_grouped.path,
                 group,
                 args.over_threshold,
-<<<<<<< HEAD
-                f"{SIMUL_BREAK_TEMP_PATH}/hts/{args.search_num}/simul_break_{group[0]}.ht",
+                f"{SIMUL_BREAK_TEMP_PATH}/hts/round{args.search_num}/simul_break_{group[0]}.ht",
                 f"{SIMUL_BREAK_TEMP_PATH}/success_files",
                 f"{SIMUL_BREAK_TEMP_PATH}",
-=======
-                f"{simul_break_temp}/hts/round{args.search_num}/simul_break_{group[0]}.ht",
-                f"{simul_break_temp}/success_files",
-                f"{simul_break_temp}",
->>>>>>> 6d2b12db
                 args.chisq_threshold,
                 args.group_size,
             )
