--- conflicted
+++ resolved
@@ -517,16 +517,12 @@
         ht = ht.annotate(i=ht.start_idx.i_start, j=ht.start_idx.j_start)
         ht = ht._key_by_assert_sorted("transcript", "i", "j")
         ht = ht.annotate(
-<<<<<<< HEAD
             # i_max_idx needs to be adjusted here to be one smaller than the max
             # This is because we don't need to check the situation where i is the last index in a list
             # For example, if the transcript has 1003 possible missense variants,
             # (1002 is the largest list index)
             # we don't need to check the scenario where i = 1002
-            i_max_idx=hl.min(ht.i + split_window_size - 1, ht.max_idx - 1),
-=======
             i_max_idx=hl.min(ht.i + split_window_size, ht.max_idx) - 1,
->>>>>>> 4f91a06d
             j_max_idx=hl.min(ht.j + split_window_size, ht.max_idx),
         )
         # Adjust j_start in rows where j_start is the same as i_start
@@ -551,10 +547,7 @@
         # (these are expected by `search_for_two_breaks`)
         ht = ht.annotate(
             start_idx=hl.struct(i_start=0, j_start=1),
-<<<<<<< HEAD
             # Adjusting i_max_idx here to be ht.max_idx - 1 (see note above)
-=======
->>>>>>> 4f91a06d
             i_max_idx=ht.max_idx - 1,
             j_max_idx=ht.max_idx,
         )
