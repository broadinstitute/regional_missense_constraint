"""
This script searches for two simultaneous breaks in groups of transcripts using Hail Query within Google Cloud Dataproc.

This script should be run only on transcripts that are greater than or equal
to the --transcript-len-threshold specified in `prepare_transcripts.py` if these transcripts are too slow or getting preempted in Hail Batch.
Transcripts smaller than --transcript-len-threshold  should be run using `run_batches.py` as they run quickly and inexpensively in Hail Batch.

If using this step to run TTN, use a large autoscaling cluster (highmem-8, scales to 100 preemptibles).
Otherwise, an autoscaling cluster of highmem-8s that scales to 50 preemptibles should suffice.
"""
import argparse
import logging

import hail as hl

from gnomad.resources.resource_utils import DataException
from gnomad.utils.file_utils import file_exists
from gnomad.utils.slack import slack_notifications

from rmc.resources.basics import LOGGING_PATH, SIMUL_BREAK_TEMP_PATH
from rmc.resources.rmc import not_one_break_grouped
from rmc.slack_creds import slack_token
from rmc.utils.simultaneous_breaks import process_section_group

logging.basicConfig(
    format="%(asctime)s (%(name)s %(lineno)s): %(message)s",
    datefmt="%m/%d/%Y %I:%M:%S %p",
)
logger = logging.getLogger("run_batches_dataproc")
logger.setLevel(logging.INFO)


def main(args):
    """Search for two simultaneous breaks in transcripts without evidence of a single significant break."""
    try:
        logger.warning("This step should be run on an autoscaling cluster!")
        hl.init(log="/search_for_two_breaks_run_batches_dataproc.log")
        if args.run_ttn:
            transcript_groups = [[args.ttn_id]]
        else:
            transcripts_to_run = args.transcripts_to_run.split(",")
            if args.group_size:
                logger.info("Splitting transcripts into groups of %i", args.group_size)
                transcript_groups = [
                    transcripts_to_run[x : x + args.group_size]
                    for x in range(0, len(transcripts_to_run), args.group_size)
                ]
            else:
                logger.info("Running transcripts one at a time...")
                transcript_groups = [[transcript] for transcript in transcripts_to_run]

        for counter, group in enumerate(transcript_groups):
            output_ht = (
<<<<<<< HEAD
                f"{simul_break_temp}/hts/{args.search_num}/simul_break_dataproc_ttn.ht"
                if args.run_ttn
                else f"{simul_break_temp}/hts/{args.search_num}/simul_break_dataproc_{counter}.ht"
=======
                f"{SIMUL_BREAK_TEMP_PATH}/hts/simul_break_dataproc_ttn.ht"
                if args.run_ttn
                else f"{SIMUL_BREAK_TEMP_PATH}/hts/simul_break_dataproc_{counter}.ht"
>>>>>>> bb8bc883
            )
            if file_exists(output_ht):
                raise DataException(
                    f"Output already exists at {output_ht}! Double check before running script again."
                )

            process_section_group(
                ht_path=not_one_break_grouped.path,
                section_group=group,
                over_threshold=True,
                output_ht_path=output_ht,
                output_tsv_path=f"{SIMUL_BREAK_TEMP_PATH}/success_files",
                temp_ht_path=f"{SIMUL_BREAK_TEMP_PATH}",
                chisq_threshold=args.chisq_threshold,
                split_window_size=args.window_size,
                read_if_exists=args.read_if_exists,
            )

    finally:
        logger.info("Copying hail log to logging bucket...")
        hl.copy_log(LOGGING_PATH)


if __name__ == "__main__":
    parser = argparse.ArgumentParser(
        description="""
        This regional missense constraint script searches for two simultaneous breaks in transcripts without evidence
        of a single significant break.
        """,
        # Add default values for args to help message
        formatter_class=argparse.ArgumentDefaultsHelpFormatter,
    )
    parser.add_argument(
        "--chisq-threshold",
        help="Chi-square significance threshold. Value should be 9.2 (value adjusted from ExAC code due to discussion with Mark).",
        type=float,
        default=9.2,
    )
    parser.add_argument(
        "--overwrite", help="Overwrite existing data.", action="store_true"
    )
    parser.add_argument(
        "--slack-channel",
        help="Send message to Slack channel/user.",
    )
    parser.add_argument(
        "--search-num",
        help="Search iteration number (e.g., second round of searching for two simultaneous breaks would be 2).",
        type=int,
    )

    parser.add_argument(
        "--group-size",
        help="""
        Number of transcripts to include in each group of transcripts to be run.
        """,
        type=int,
    )
    parser.add_argument(
        "--window-size",
        help="Size of windows to split transcripts. Default is 500.",
        type=int,
        default=500,
    )
    transcript_ids = parser.add_mutually_exclusive_group()
    transcript_ids.add_argument(
        "--transcripts-to-run", help="Comma separated list of transcript IDs to run."
    )
    transcript_ids.add_argument(
        "--run-ttn",
        help="Run TTN. TTN is so large that it needs to be treated separately.",
        action="store_true",
    )
    parser.add_argument(
        "--ttn-id",
        help="TTN transcript ID. TTN is so large that it needs to be treated separately.",
        default="ENST00000589042",
    )
    parser.add_argument(
        "--read-if-exists",
        help="Use temporary Tables if they already exist.",
        action="store_true",
    )

    args = parser.parse_args()

    if args.slack_channel:
        with slack_notifications(slack_token, args.slack_channel):
            main(args)
    else:
        main(args)<|MERGE_RESOLUTION|>--- conflicted
+++ resolved
@@ -51,15 +51,9 @@
 
         for counter, group in enumerate(transcript_groups):
             output_ht = (
-<<<<<<< HEAD
-                f"{simul_break_temp}/hts/{args.search_num}/simul_break_dataproc_ttn.ht"
+                f"{SIMUL_BREAK_TEMP_PATH}/hts/{args.search_num}/simul_break_dataproc_ttn.ht"
                 if args.run_ttn
-                else f"{simul_break_temp}/hts/{args.search_num}/simul_break_dataproc_{counter}.ht"
-=======
-                f"{SIMUL_BREAK_TEMP_PATH}/hts/simul_break_dataproc_ttn.ht"
-                if args.run_ttn
-                else f"{SIMUL_BREAK_TEMP_PATH}/hts/simul_break_dataproc_{counter}.ht"
->>>>>>> bb8bc883
+                else f"{SIMUL_BREAK_TEMP_PATH}/hts/{args.search_num}/simul_break_dataproc_{counter}.ht"
             )
             if file_exists(output_ht):
                 raise DataException(
