"""
This script searches for two simultaneous breaks in groups of transcripts using Hail Query within Google Cloud Dataproc.

This script should be run only on transcripts that are greater than or equal
to the --transcript-len-threshold specified in `prepare_transcripts.py` if these transcripts are too slow or getting preempted in Hail Batch.
Transcripts smaller than --transcript-len-threshold  should be run using `run_batches.py` as they run quickly and inexpensively in Hail Batch.

If using this step to run TTN, use a large autoscaling cluster (highmem-8, scales to 100 preemptibles).
Otherwise, an autoscaling cluster of highmem-8s that scales to 50 preemptibles should suffice.
"""
import argparse
import logging

import hail as hl

from gnomad.resources.resource_utils import DataException
from gnomad.utils.file_utils import file_exists
from gnomad.utils.slack import slack_notifications

from rmc.resources.basics import LOGGING_PATH, SIMUL_BREAK_TEMP_PATH, TEMP_PATH_WITH_DEL
from rmc.resources.rmc import not_one_break_grouped
from rmc.slack_creds import slack_token
from rmc.utils.simultaneous_breaks import process_section_group

logging.basicConfig(
    format="%(asctime)s (%(name)s %(lineno)s): %(message)s",
    datefmt="%m/%d/%Y %I:%M:%S %p",
)
logger = logging.getLogger("run_batches_dataproc")
logger.setLevel(logging.INFO)


def main(args):
    """Search for two simultaneous breaks in transcripts without evidence of a single significant break."""
    try:
        logger.warning("This step should be run on an autoscaling cluster!")
        hl.init(
<<<<<<< HEAD
            log="/search_for_two_breaks_run_batches_dataproc.log",
            tmp_dir=TEMP_PATH_WITH_DEL,
=======
            log=f"/round{args.search_num}_search_for_two_breaks_run_batches_dataproc.log"
>>>>>>> 6d2b12db
        )
        if args.run_ttn:
            transcript_groups = [[args.ttn_id]]
        else:
            transcripts_to_run = args.transcripts_to_run.split(",")
            if args.group_size:
                logger.info("Splitting transcripts into groups of %i", args.group_size)
                transcript_groups = [
                    transcripts_to_run[x : x + args.group_size]
                    for x in range(0, len(transcripts_to_run), args.group_size)
                ]
            else:
                logger.info("Running transcripts one at a time...")
                transcript_groups = [[transcript] for transcript in transcripts_to_run]

        for counter, group in enumerate(transcript_groups):
            output_ht = (
<<<<<<< HEAD
                f"{SIMUL_BREAK_TEMP_PATH}/hts/{args.search_num}/simul_break_dataproc_ttn.ht"
                if args.run_ttn
                else f"{SIMUL_BREAK_TEMP_PATH}/hts/{args.search_num}/simul_break_dataproc_{counter}.ht"
=======
                f"{simul_break_temp}/hts/round{args.search_num}/simul_break_dataproc_ttn.ht"
                if args.run_ttn
                else f"{simul_break_temp}/hts/round{args.search_num}/simul_break_dataproc_{counter}.ht"
>>>>>>> 6d2b12db
            )
            if file_exists(output_ht):
                raise DataException(
                    f"Output already exists at {output_ht}! Double check before running script again."
                )

            process_section_group(
                ht_path=not_one_break_grouped.path,
                section_group=group,
                over_threshold=True,
                output_ht_path=output_ht,
                output_tsv_path=f"{SIMUL_BREAK_TEMP_PATH}/success_files",
                temp_ht_path=f"{SIMUL_BREAK_TEMP_PATH}",
                chisq_threshold=args.chisq_threshold,
                split_window_size=args.window_size,
                read_if_exists=args.read_if_exists,
            )

    finally:
        logger.info("Copying hail log to logging bucket...")
        hl.copy_log(LOGGING_PATH)


if __name__ == "__main__":
    parser = argparse.ArgumentParser(
        description="""
        This regional missense constraint script searches for two simultaneous breaks in transcripts without evidence
        of a single significant break.
        """,
        # Add default values for args to help message
        formatter_class=argparse.ArgumentDefaultsHelpFormatter,
    )
    parser.add_argument(
        "--chisq-threshold",
        help="Chi-square significance threshold. Value should be 9.2 (value adjusted from ExAC code due to discussion with Mark).",
        type=float,
        default=9.2,
    )
    parser.add_argument(
        "--slack-channel",
        help="Send message to Slack channel/user.",
    )
    parser.add_argument(
        "--search-num",
        help="Search iteration number (e.g., second round of searching for two simultaneous breaks would be 2).",
        type=int,
    )
    parser.add_argument(
        "--group-size",
        help="""
        Number of transcripts to include in each group of transcripts to be run.
        """,
        type=int,
    )
    parser.add_argument(
        "--window-size",
        help="Size of windows to split transcripts. Default is 500.",
        type=int,
        default=500,
    )    
    transcript_ids = parser.add_mutually_exclusive_group()
    transcript_ids.add_argument(
        "--transcripts-to-run", help="Comma separated list of transcript IDs to run."
    )
    transcript_ids.add_argument(
        "--run-ttn",
        help="Run TTN. TTN is so large that it needs to be treated separately.",
        action="store_true",
    )
    parser.add_argument(
        "--ttn-id",
        help="TTN transcript ID. TTN is so large that it needs to be treated separately.",
        default="ENST00000589042",
    )
    parser.add_argument(
        "--read-if-exists",
        help="Use temporary Tables if they already exist.",
        action="store_true",
    )

    args = parser.parse_args()

    if args.slack_channel:
        with slack_notifications(slack_token, args.slack_channel):
            main(args)
    else:
        main(args)<|MERGE_RESOLUTION|>--- conflicted
+++ resolved
@@ -35,12 +35,8 @@
     try:
         logger.warning("This step should be run on an autoscaling cluster!")
         hl.init(
-<<<<<<< HEAD
-            log="/search_for_two_breaks_run_batches_dataproc.log",
+            log=f"/round{args.search_num}search_for_two_breaks_run_batches_dataproc.log",
             tmp_dir=TEMP_PATH_WITH_DEL,
-=======
-            log=f"/round{args.search_num}_search_for_two_breaks_run_batches_dataproc.log"
->>>>>>> 6d2b12db
         )
         if args.run_ttn:
             transcript_groups = [[args.ttn_id]]
@@ -58,15 +54,9 @@
 
         for counter, group in enumerate(transcript_groups):
             output_ht = (
-<<<<<<< HEAD
-                f"{SIMUL_BREAK_TEMP_PATH}/hts/{args.search_num}/simul_break_dataproc_ttn.ht"
+                f"{SIMUL_BREAK_TEMP_PATH}/hts/round{args.search_num}/simul_break_dataproc_ttn.ht"
                 if args.run_ttn
-                else f"{SIMUL_BREAK_TEMP_PATH}/hts/{args.search_num}/simul_break_dataproc_{counter}.ht"
-=======
-                f"{simul_break_temp}/hts/round{args.search_num}/simul_break_dataproc_ttn.ht"
-                if args.run_ttn
-                else f"{simul_break_temp}/hts/round{args.search_num}/simul_break_dataproc_{counter}.ht"
->>>>>>> 6d2b12db
+                else f"{SIMUL_BREAK_TEMP_PATH}/hts/round{args.search_num}/simul_break_dataproc_{counter}.ht"
             )
             if file_exists(output_ht):
                 raise DataException(
@@ -126,7 +116,7 @@
         help="Size of windows to split transcripts. Default is 500.",
         type=int,
         default=500,
-    )    
+    )
     transcript_ids = parser.add_mutually_exclusive_group()
     transcript_ids.add_argument(
         "--transcripts-to-run", help="Comma separated list of transcript IDs to run."
