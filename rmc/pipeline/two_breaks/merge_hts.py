--- conflicted
+++ resolved
@@ -16,11 +16,6 @@
 from rmc.resources.rmc import (
     no_breaks,
     not_one_break,
-<<<<<<< HEAD
-    simul_break_temp,
-=======
-    simul_break,
->>>>>>> bb8bc883
 )
 from rmc.slack_creds import slack_token
 
@@ -54,11 +49,7 @@
 
         logger.info("Collecting all HT paths...")
         intermediate_hts = []
-<<<<<<< HEAD
-        ht_bucket = f"{simul_break_temp}/hts/{args.search_num}/"
-=======
-        ht_bucket = f"{SIMUL_BREAK_TEMP_PATH}/hts/"
->>>>>>> bb8bc883
+        ht_bucket = f"{SIMUL_BREAK_TEMP_PATH}/hts/{args.search_num}/"
         temp_ht_paths = (
             subprocess.check_output(["gsutil", "ls", ht_bucket])
             .decode("utf8")
@@ -97,7 +88,7 @@
             )
         ht = intermediate_hts[0].union(*intermediate_hts[1:])
         ht = ht.checkpoint(
-            f"{simul_break_temp}/hts/{args.search_num}/merged.ht",
+            f"{SIMUL_BREAK_TEMP_PATH}/hts/{args.search_num}/merged.ht",
             overwrite=args.overwrite,
         )
         logger.info("Wrote temp simultaneous breaks HT with %i lines", ht.count())
@@ -112,7 +103,7 @@
         simul_break_sections = ht.aggregate(hl.agg.collect_as_set(ht.section))
         hl.experimental.write_expression(
             simul_break_sections,
-            f"{simul_break_temp}/hts/{args.search_num}_sections.he",
+            f"{SIMUL_BREAK_TEMP_PATH}/hts/{args.search_num}_sections.he",
             overwrite=args.overwrite,
         )
         logger.info(
