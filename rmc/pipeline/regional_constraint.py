--- conflicted
+++ resolved
@@ -407,13 +407,7 @@
                 logger.info(
                     "Converting merged simultaneous breaks HT from section-level to locus-level..."
                 )
-<<<<<<< HEAD
-                simul_break_by_section_ht = hl.read_table(
-                    f"{simul_results_path}/merged.ht"
-                )
-=======
-                simul_by_section_ht = hl.read_table(simul_break_by_section_path)
->>>>>>> b8f82dff
+                simul_break_by_section_ht = hl.read_table(simul_break_by_section_path)
 
                 # Filter locus-level table (from single search no-break results) to sections with simultaneous breaks
                 single_no_break_ht = single_no_break_ht.annotate(
