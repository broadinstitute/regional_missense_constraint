--- conflicted
+++ resolved
@@ -7,25 +7,20 @@
 from gnomad.utils.file_utils import file_exists
 from gnomad.utils.slack import slack_notifications
 
-from rmc.resources.basics import LOGGING_PATH, TEMP_PATH
+from rmc.resources.basics import LOGGING_PATH, SIMUL_BREAK_TEMP_PATH, TEMP_PATH
 from rmc.resources.gnomad import (
     constraint_ht,
     filtered_exomes,
     processed_exomes,
     prop_obs_coverage,
 )
-from rmc.resources.reference_data import filtered_context
+from rmc.resources.reference_data import filtered_context, gene_model
 from rmc.resources.rmc import (
     constraint_prep,
     multiple_breaks,
     simul_break,
 )
-<<<<<<< HEAD
-from rmc.resources.grch37.reference_data import filtered_context, gene_model
-from rmc.resources.resource_utils import CURRENT_VERSION, MISSENSE
-=======
-from rmc.resources.resource_utils import CURRENT_GNOMAD_VERSION, MISSENSE
->>>>>>> bb8bc883
+from rmc.resources.resource_utils import MISSENSE
 from rmc.slack_creds import slack_token
 from rmc.utils.constraint import (
     add_obs_annotation,
@@ -240,16 +235,8 @@
         if args.search_for_single_break:
             hl.init(log=f"/round{args.search_num}_single_break_search.log")
 
-<<<<<<< HEAD
             logger.info(
                 "Searching for transcripts or transcript subsections with a single significant break..."
-=======
-            logger.info("Searching for transcripts with a significant break...")
-            context_ht = constraint_prep.ht()
-            context_ht = process_transcripts(context_ht, args.chisq_threshold)
-            context_ht = context_ht.checkpoint(
-                f"{TEMP_PATH}/first_break.ht", overwrite=True
->>>>>>> bb8bc883
             )
             # TODO: Accommodate relaxed search in temp paths (same round number?)
             if args.search_num == 1:
@@ -278,7 +265,7 @@
             ht = process_sections(ht, args.chisq_threshold)
             # TODO: Update this to write to gnomad-tmp-4day
             ht = ht.checkpoint(
-                f"{temp_path}/round{args.search_num}_temp.ht", overwrite=True
+                f"{TEMP_PATH}/round{args.search_num}_temp.ht", overwrite=True
             )
 
             logger.info(
@@ -292,43 +279,9 @@
             breakpoint_ht = breakpoint_ht.key_by("section")
             breakpoint_ht = breakpoint_ht.checkpoint(
                 # TODO: write this to a resource path
-                f"{temp_path}/round{args.search_num}_single_breakpoint.ht",
+                f"{TEMP_PATH}/round{args.search_num}_single_breakpoint.ht",
                 overwrite=True,
             )
-<<<<<<< HEAD
-=======
-            context_ht = one_break.ht()
-
-            # Add break_list annotation to context HT
-            context_ht = context_ht.annotate(break_list=[context_ht.is_break])
-            break_ht = context_ht
-
-            # Start break number counter at 2
-            break_num = 2
-
-            while True:
-                # Search for additional breaks
-                # This technically should search for two additional breaks at a time:
-                # this calls `process_sections`, which checks each section of the transcript for a break
-                # sections are transcript section pre and post first breakpoint
-                break_ht = process_additional_breaks(
-                    break_ht, break_num, args.chisq_threshold
-                )
-                break_ht = break_ht.checkpoint(
-                    f"{TEMP_PATH}/break_{break_num}.ht", overwrite=True
-                )
-
-                # Filter context HT to lines with break and check for transcripts with at least one additional break
-                is_break_ht = break_ht.filter(break_ht.is_break)
-                group_ht = is_break_ht.group_by("transcript").aggregate(
-                    n=hl.agg.count()
-                )
-                group_ht = group_ht.filter(group_ht.n >= 1)
-
-                # Exit loop if no additional breaks are found for any transcripts
-                if group_ht.count() == 0:
-                    break
->>>>>>> bb8bc883
 
             logger.info(
                 "Filtering to transcripts or transcript subsections with breaks and checkpointing..."
@@ -368,7 +321,6 @@
             )
 
             logger.info(
-<<<<<<< HEAD
                 "Filtering HT to sections without a significant break and writing..."
             )
             # TODO: Convert `no_break_found_path`, and paths for `breakpoint_ht`, merged_break_found hts
@@ -389,7 +341,7 @@
             # Read in sections with breaks
             # TODO: think about whether section annotation will always be consistent
             simul_sections = hl.experimental.read_expression(
-                f"{simul_break_temp}/hts/{args.search_num}_sections.he"
+                f"{SIMUL_BREAK_TEMP_PATH}/hts/{args.search_num}_sections.he"
             )
             simul_ht = hl.read_table(no_break_found_path(args.search_num))
             simul_ht = simul_ht.filter(simul_sections.contains(simul_ht.section))
@@ -398,36 +350,6 @@
             # 2. Merge simul_ht with break_found_ht and write
             # 3. Add validity checks that we haven't dropped any transcripts/sections
             # 4. Create and write final no break found ht for this round number
-=======
-                "Fixing XG (gene that spans PAR and non-PAR regions on chrX)..."
-            )
-            xg = fix_xg(context_ht, exome_ht, args.xg_transcript)
-
-            logger.info("Searching for a break in XG...")
-            xg = process_transcripts(xg, chisq_threshold=args.chisq_threshold)
-
-            logger.info("Checking whether there was one break...")
-            is_break_ht = xg.filter(xg.is_break)
-            if is_break_ht.count() == 0:
-                logger.info("XG didn't have one single significant break...")
-                transcript_ht = xg.group_by(xg.transcript).aggregate(
-                    end_pos=hl.agg.max(xg.locus.position),
-                    start_pos=hl.agg.min(xg.locus.position),
-                )
-                xg = xg.annotate(
-                    start_pos=transcript_ht[xg.transcript].start_pos,
-                    end_pos=transcript_ht[xg.transcript].end_pos,
-                )
-            else:
-                logger.info("XG has at least one break!")
-                is_break_ht = is_break_ht.checkpoint(
-                    f"{TEMP_PATH}/XG_one_break.ht", overwrite=args.overwrite
-                )
-                # NOTE: Did not need to check for additional breaks in XG
-                # XG did not have a single significant break in gnomAD v2
-                # xg = xg.annotate(is_break=is_break_ht[ht.key].is_break)
-                # xg = xg.annotate(break_list=[xg.is_break])
->>>>>>> bb8bc883
 
         if args.finalize:
             hl.init(log="/RMC_finalize.log")
@@ -540,60 +462,6 @@
                 ~total_rmc_transcripts.contains(context_ht.transcript)
             )
 
-<<<<<<< HEAD
-=======
-            if CURRENT_GNOMAD_VERSION == "2.1.1":
-                logger.info("Reading in XG HT (one-off fix in v2.1.1)...")
-                xg_ht = hl.read_table(f"{TEMP_PATH}/XG.ht").select(
-                    "total_mu",
-                    "total_exp",
-                    "total_obs",
-                    "cumulative_exp",
-                    "cumulative_obs",
-                    "overall_oe",
-                )
-                no_breaks_ht = no_breaks_ht.annotate(
-                    xg_total_mu=xg_ht[no_breaks_ht.key].total_mu,
-                    xg_total_exp=xg_ht[no_breaks_ht.key].total_exp,
-                    xg_total_obs=xg_ht[no_breaks_ht.key].total_obs,
-                    xg_cum_exp=xg_ht[no_breaks_ht.key].cumulative_exp,
-                    xg_cum_obs=xg_ht[no_breaks_ht.key].cumulative_obs,
-                    xg_oe=xg_ht[no_breaks_ht.key].overall_oe,
-                )
-                no_breaks_ht = no_breaks_ht.transmute(
-                    total_mu=hl.if_else(
-                        hl.is_defined(no_breaks_ht.xg_total_mu),
-                        no_breaks_ht.xg_total_mu,
-                        no_breaks_ht.total_mu,
-                    ),
-                    total_exp=hl.if_else(
-                        hl.is_defined(no_breaks_ht.xg_total_exp),
-                        no_breaks_ht.xg_total_exp,
-                        no_breaks_ht.total_exp,
-                    ),
-                    total_obs=hl.if_else(
-                        hl.is_defined(no_breaks_ht.xg_total_obs),
-                        no_breaks_ht.xg_total_obs,
-                        no_breaks_ht.total_obs,
-                    ),
-                    cumulative_exp=hl.if_else(
-                        hl.is_defined(no_breaks_ht.xg_cum_exp),
-                        no_breaks_ht.xg_cum_exp,
-                        no_breaks_ht.cumulative_exp,
-                    ),
-                    cumulative_obs=hl.if_else(
-                        hl.is_defined(no_breaks_ht.xg_cum_obs),
-                        no_breaks_ht.xg_cum_obs,
-                        no_breaks_ht.cumulative_obs,
-                    ),
-                    overall_oe=hl.if_else(
-                        hl.is_defined(no_breaks_ht.xg_oe),
-                        no_breaks_ht.xg_oe,
-                        no_breaks_ht.overall_oe,
-                    ),
-                )
-
->>>>>>> bb8bc883
             # TODO: Add section chisq calculation here
             if (breaks_ht.count() + no_breaks_ht.count()) != context_ht.count():
                 raise DataException(
@@ -619,12 +487,9 @@
         "--pre-process-data", help="Pre-process data.", action="store_true"
     )
     parser.add_argument(
-<<<<<<< HEAD
         "--trimers", help="Use trimers instead of heptamers.", action="store_true"
     )
     parser.add_argument(
-=======
->>>>>>> bb8bc883
         "--n-partitions",
         help="Desired number of partitions for output data.",
         type=int,
@@ -637,18 +502,6 @@
         default=40,
     )
     parser.add_argument(
-<<<<<<< HEAD
-=======
-        "--chisq-threshold",
-        help="Chi-square significance threshold. Value should be 6.6 (single break) and 9.2 (two breaks); both values correspond to p = 0.01.",
-        type=float,
-        default=6.6,
-    )
-    parser.add_argument(
-        "--pre-process-data", help="Pre-process data", action="store_true"
-    )
-    parser.add_argument(
->>>>>>> bb8bc883
         "--prep-for-constraint",
         help="Prepare tables for constraint calculations.",
         action="store_true",
@@ -695,5 +548,4 @@
         with slack_notifications(slack_token, args.slack_channel):
             main(args)
     else:
-        main(args)
-# # # # # # # # # #+        main(args)