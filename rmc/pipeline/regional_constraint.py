import argparse
import json
import logging

import hail as hl

from gnomad.utils.slack import slack_notifications

from rmc.resources.basics import (
    LOGGING_PATH,
    TEMP_PATH_WITH_FAST_DEL,
    TEMP_PATH_WITH_SLOW_DEL,
)
from rmc.resources.gnomad import (
    constraint_ht,
    filtered_exomes,
    processed_exomes,
    prop_obs_coverage,
)
from rmc.resources.reference_data import filtered_context, gene_model
from rmc.resources.rmc import (
    CHISQ_THRESHOLDS,
    constraint_prep,
<<<<<<< HEAD
    merged_search_path,
    multiple_breaks,
    simul_break,
=======
    merged_search_ht_path,
    rmc_results,
>>>>>>> 52461a90
    simul_search_round_bucket_path,
    single_search_round_ht_path,
)
from rmc.resources.resource_utils import MISSENSE
from rmc.slack_creds import slack_token
from rmc.utils.constraint import (
    add_obs_annotation,
    calculate_exp_per_transcript,
    calculate_observed,
<<<<<<< HEAD
    get_rescue_transcripts_and_create_no_breaks_he,
=======
    check_break_search_round_nums,
    get_rescue_transcripts_and_create_no_breaks_ht,
>>>>>>> 52461a90
    GROUPINGS,
    merge_rmc_hts,
    process_sections,
)
from rmc.utils.generic import (
    filter_context_using_gnomad,
    filter_to_region_type,
    generate_models,
    get_constraint_transcripts,
    get_coverage_correction_expr,
    keep_criteria,
    process_context_ht,
    process_vep,
)


logging.basicConfig(
    format="%(asctime)s (%(name)s %(lineno)s): %(message)s",
    datefmt="%m/%d/%Y %I:%M:%S %p",
)
logger = logging.getLogger("regional_missense_constraint")
logger.setLevel(logging.INFO)


def main(args):
    """Call functions from `constraint.py` to calculate regional missense constraint."""
    try:
        if args.pre_process_data:
            hl.init(log="/RMC_pre_process.log", tmp_dir=TEMP_PATH_WITH_FAST_DEL)
            # TODO: Add code to create annotations necessary for constraint_flag_expr and filter transcripts prior to running constraint
            logger.warning("Code currently only processes b37 data!")

            logger.info("Preprocessing reference fasta (context) HT...")
            context_ht = process_context_ht()

            logger.info(
                "Filtering context HT to all covered sites not found or rare in gnomAD exomes"
            )
            context_ht = filter_context_using_gnomad(
                context_ht, "exomes", filter_context_using_cov=True
            )
            context_ht.write(filtered_context.path, overwrite=args.overwrite)

            logger.info(
                "Filtering gnomAD exomes HT to missense variants in canonical transcripts only..."
            )
            exome_ht = processed_exomes.ht()
            exome_ht = process_vep(exome_ht, filter_csq=True, csq=MISSENSE)

            # Move nested annotations into top level annotations
            exome_ht = exome_ht.select(
                ac=exome_ht.freq[0].AC,
                af=exome_ht.freq[0].AF,
                pass_filters=exome_ht.pass_filters,
                exome_coverage=exome_ht.coverage.exomes.median,
                transcript_consequences=exome_ht.transcript_consequences,
            )
            exome_ht = exome_ht.filter(keep_criteria(exome_ht))
            exome_ht.write(filtered_exomes.path, overwrite=args.overwrite)

            logger.info("Done preprocessing files")

        if args.prep_for_constraint:
            hl.init(log="/RMC_prep_for_constraint.log", tmp_dir=TEMP_PATH_WITH_FAST_DEL)
            logger.info("Reading in exome HT...")
            exome_ht = filtered_exomes.ht()

            logger.info("Reading in context HT...")
            context_ht = filtered_context.ht()

            logger.info("Building plateau and coverage models...")
            coverage_ht = prop_obs_coverage.ht()
            coverage_x_ht = hl.read_table(
                prop_obs_coverage.path.replace(".ht", "_x.ht")
            )
            coverage_y_ht = hl.read_table(
                prop_obs_coverage.path.replace(".ht", "_y.ht")
            )

            (
                coverage_model,
                plateau_models,
                plateau_x_models,
                plateau_y_models,
            ) = generate_models(
                coverage_ht, coverage_x_ht, coverage_y_ht, trimers=args.trimers
            )

            context_ht = context_ht.annotate_globals(
                plateau_models=plateau_models,
                plateau_x_models=plateau_x_models,
                plateau_y_models=plateau_y_models,
                coverage_model=coverage_model,
            )
            context_ht = context_ht.annotate(
                coverage_correction=get_coverage_correction_expr(
                    context_ht.exome_coverage,
                    coverage_model,
                    args.high_cov_cutoff,
                )
            )

            # TODO: Make this a separate section of code (with its own argument)
            if not args.skip_calc_oe:
                logger.info(
                    "Adding coverage correction to mutation rate probabilities..."
                )
                context_ht = context_ht.annotate(
                    raw_mu_snp=context_ht.mu_snp,
                    mu_snp=context_ht.mu_snp
                    * get_coverage_correction_expr(
                        context_ht.exome_coverage, context_ht.coverage_model
                    ),
                )

                logger.info(
                    "Creating autosomes + chrX PAR, chrX non-PAR, and chrY non-PAR HT versions..."
                )
                context_auto_ht = filter_to_region_type(context_ht, "autosomes")
                context_x_ht = filter_to_region_type(context_ht, "chrX")
                context_y_ht = filter_to_region_type(context_ht, "chrY")

                logger.info("Calculating expected values per transcript...")
                exp_ht = calculate_exp_per_transcript(
                    context_auto_ht,
                    locus_type="autosomes",
                    groupings=GROUPINGS,
                )
                exp_x_ht = calculate_exp_per_transcript(
                    context_x_ht,
                    locus_type="X",
                    groupings=GROUPINGS,
                )
                exp_y_ht = calculate_exp_per_transcript(
                    context_y_ht,
                    locus_type="Y",
                    groupings=GROUPINGS,
                )
                exp_ht = exp_ht.union(exp_x_ht).union(exp_y_ht)

                logger.info(
                    "Fixing expected values for genes that span PAR and nonPAR regions..."
                )
                # Adding a sum here to make sure that genes like XG that span PAR/nonPAR regions
                # have correct total expected values
                exp_ht = exp_ht.group_by(transcript=exp_ht.transcript).aggregate(
                    section_exp=hl.agg.sum(exp_ht.expected),
                    section_mu=hl.agg.sum(exp_ht.mu_agg),
                )
                # TODO: Write exp HT here

                logger.info(
                    "Aggregating total observed variant counts per transcript..."
                )
                obs_ht = calculate_observed(exome_ht)
                # TODO: Write obs HT here

            else:
                logger.warning(
                    "Using observed and expected values calculated using LoF pipeline..."
                )
                exp_ht = (
                    constraint_ht.ht()
                    .key_by("transcript")
                    .select("obs_mis", "exp_mis", "oe_mis")
                )

                # Filter to canonical transcripts only and rename fields
                exp_ht = exp_ht.filter(exp_ht.canonical)
                exp_ht = exp_ht.transmute(
                    observed=exp_ht.obs_mis,
                    expected=exp_ht.exp_mis,
                    mu_agg=exp_ht.mu_mis,
                )
                obs_ht = exp_ht

            logger.info(
                "Annotating context HT with number of observed and expected variants per site..."
            )
            # Add observed variants to context HT
            context_ht = add_obs_annotation(context_ht, filter_csq=True)

            logger.info(
                "Collecting by key to run constraint per base and not per base-allele..."
            )
            # Context HT is keyed by locus and allele, which means there is one row for every possible missense variant
            # This means that any locus could be present up to three times (once for each possible missense)
            # Collect by key here to ensure all loci are unique
            context_ht = context_ht.key_by("locus", "transcript").collect_by_key()
            context_ht = context_ht.annotate(
                # Collect the mutation rate probabilities at each locus
                mu_snp=hl.sum(context_ht.values.mu_snp),
                # Collect the observed counts for each locus
                # (this includes counts for each possible missense at the locus)
                observed=hl.sum(context_ht.values.observed),
                # Take just the first coverage value, since the locus should have the same coverage across the possible variants
                coverage=context_ht.values.exome_coverage[0],
            )
            # NOTE: v2 constraint_prep HT has total and cumulative values annotated
            # (HT as written before we decided to move these annotations to within
            # `process_sections`)
            # TODO: Update get_subsection_exprs to pull expected values from exp_ht
            context_ht = context_ht.drop("values")
            context_ht = context_ht.write(
                constraint_prep.path, overwrite=args.overwrite
            )

        if args.search_for_single_break:
            is_rescue = args.is_rescue
            if args.chisq_threshold:
                chisq_threshold = args.chisq_threshold
            else:
                chisq_threshold = (
                    CHISQ_THRESHOLDS["rescue"]["single"]
                    if is_rescue
                    else CHISQ_THRESHOLDS["initial"]["single"]
                )
            hl.init(
                log=f"/round{args.search_num}_single_break_search.log",
                tmp_dir=TEMP_PATH_WITH_FAST_DEL,
            )

            logger.info(
                "Searching for transcripts or transcript subsections with a single significant break..."
            )
            if args.search_num == 1:
                assert not is_rescue, "No code to support rescue search round 1!"

                # Read constraint_prep resource HT if this is the first search
                ht = constraint_prep.ht()

                logger.info(
                    "Adding section annotation before searching for first break..."
                )
                # Add transcript start and stop positions from browser HT
                transcript_ht = gene_model.ht().select("start", "stop")
                ht = ht.annotate(**transcript_ht[ht.transcript])
                ht = ht.annotate(
                    section=hl.format("%s_%s_%s", ht.transcript, ht.start, ht.stop)
                ).drop("start", "stop")
                ht = ht.key_by("locus", "section").drop("transcript")
            else:
                # Read in merged single and simultaneous breaks results HT
                ht = hl.read_table(
                    merged_search_path(
                        is_rescue=is_rescue,
                        search_num=args.search_num - 1,
                    ),
                )

            logger.info(
                "Calculating nulls, alts, and chi square values and checkpointing..."
            )
            ht = process_sections(
                ht=ht,
                search_num=args.search_num,
                chisq_threshold=chisq_threshold,
            )
            ht = ht.checkpoint(
                f"{TEMP_PATH_WITH_FAST_DEL}/round{args.search_num}_temp.ht",
                overwrite=True,
            )

            logger.info(
                "Extracting breakpoints found in round %i...",
                args.search_num,
            )
            breakpoint_ht = ht.filter(ht.is_break)
            breakpoint_ht = breakpoint_ht.annotate_globals(
                chisq_threshold=chisq_threshold
            )
            breakpoint_ht = breakpoint_ht.key_by("section")
            breakpoint_ht = breakpoint_ht.checkpoint(
                single_search_round_ht_path(
                    is_rescue=is_rescue,
                    search_num=args.search_num,
                    is_break_found=True,
                    is_breakpoint_only=True,
                ),
                overwrite=args.overwrite,
            )

            logger.info(
                "Filtering to transcripts or transcript subsections with breaks and checkpointing..."
            )
            ht = ht.annotate(breakpoint=breakpoint_ht[ht.section].locus.position)
            # Possible checkpoint here if necessary
            logger.info(
                "Splitting at breakpoints and re-annotating section starts, stops, and names..."
            )
            break_found_ht = ht.filter(hl.is_defined(ht.breakpoint))
            logger.info("Writing out sections with single significant break...")
            break_found_ht.write(
                single_search_round_ht_path(
                    is_rescue=is_rescue,
                    search_num=args.search_num,
                    is_break_found=True,
                    is_breakpoint_only=False,
                ),
                overwrite=args.overwrite,
            )

            logger.info(
                "Filtering HT to sections without a significant break and writing..."
            )
            no_break_found_ht = ht.filter(hl.is_missing(ht.breakpoint))
            no_break_found_ht = no_break_found_ht.drop("breakpoint")
            no_break_found_ht.write(
                single_search_round_ht_path(
                    is_rescue=is_rescue,
                    search_num=args.search_num,
                    is_break_found=False,
                    is_breakpoint_only=False,
                ),
                overwrite=args.overwrite,
            )

        if args.merge_single_simul:
            if args.is_rescue and args.search_num == 1:
                # NOTE: The first round of rescue search is performed using intermediate outputs
                # from the first round of initial search
                hl.init(
                    log=f"/rescue_round{args.search_num}_merge_single_simul.log",
                    tmp_dir=TEMP_PATH_WITH_DEL,
                )
                if args.chisq_thresholds_dict:
                    chisq_thresholds_dict = json.loads(args.chisq_thresholds_dict)
                else:
                    chisq_thresholds_dict = CHISQ_THRESHOLDS
                logger.info(
                    "Creating outputs for first rescue search round and final no-break transcripts..."
                )
                get_rescue_transcripts_and_create_no_breaks_he(
                    args.overwrite, chisq_thresholds_dict
                )

<<<<<<< HEAD
                # Get locus input to this simultaneous break search round from single search no-break HT
                single_no_break_ht = hl.read_table(
                    single_search_round_ht_path(
                        is_rescue=not args.is_rescue,
                        search_num=args.search_num,
                        is_break_found=False,
                        is_breakpoint_only=False,
                    )
                )

            else:
                hl.init(
                    log=f"/round{args.search_num}_merge_single_simul.log",
                    tmp_dir=TEMP_PATH_WITH_DEL,
                )
                # Get locus input to this simultaneous break search round from single search no-break HT
                single_no_break_ht = hl.read_table(
                    single_search_round_ht_path(
                        is_rescue=args.is_rescue,
                        search_num=args.search_num,
                        is_break_found=False,
                        is_breakpoint_only=False,
                    )
                )

            logger.info("Checking if simul breaks merged HT exists...")
=======
            hl.init(
                log=f"/round{args.search_num}_merge_single_simul.log",
                tmp_dir=TEMP_PATH_WITH_FAST_DEL,
            )

            logger.info(
                "Converting merged simultaneous breaks HT from section-level to locus-level..."
            )
>>>>>>> 52461a90
            simul_results_path = simul_search_round_bucket_path(
                is_rescue=args.is_rescue,
                search_num=args.search_num,
                bucket_type="final_results",
            )
            simul_break_by_section_path = f"{simul_results_path}/merged.ht"
            if file_exists(simul_break_by_section_path):
                simul_exists = True
                logger.info(
                    "Converting merged simultaneous breaks HT from section-level to locus-level..."
                )
                simul_break_by_section_ht = hl.read_table(simul_break_by_section_path)

                # Filter locus-level table (from single search no-break results) to sections with simultaneous breaks
                single_no_break_ht = single_no_break_ht.annotate(
                    breakpoints=simul_break_by_section_ht[
                        single_no_break_ht.section
                    ].breakpoints
                )
                simul_break_ht = single_no_break_ht.filter(
                    hl.is_defined(single_no_break_ht.breakpoints)
                )
                logger.info(
                    "Annotating simul breaks with new sections and re-keying for next search..."
                )
                simul_break_ht = simul_break_ht.annotate(
                    section_1=hl.if_else(
                        simul_break_ht.locus.position > simul_break_ht.breakpoints[1],
                        hl.format(
                            "%s_%s_%s",
                            simul_break_ht.section.split("_")[0],
                            simul_break_ht.breakpoints[1] + 1,
                            simul_break_ht.section.split("_")[2],
                        ),
                        hl.if_else(
                            simul_break_ht.locus.position
                            > simul_break_ht.breakpoints[0],
                            hl.format(
                                "%s_%s_%s",
                                simul_break_ht.section.split("_")[0],
                                simul_break_ht.breakpoints[0] + 1,
                                simul_break_ht.breakpoints[1],
                            ),
                            hl.format(
                                "%s_%s_%s",
                                simul_break_ht.section.split("_")[0],
                                simul_break_ht.section.split("_")[1],
                                simul_break_ht.breakpoints[0],
                            ),
                        ),
                    )
                )
                simul_break_ht = simul_break_ht.key_by(
                    "locus", section=simul_break_ht.section_1
                ).drop("section_1", "breakpoints")
            else:
                simul_exists = False
                logger.info(
                    "No sections in round %i had breakpoints in simultaneous breaks search.",
                    args.search_num,
                )

            single_break_path = single_search_round_ht_path(
                is_rescue=args.is_rescue,
                search_num=args.search_num,
                is_break_found=True,
                is_breakpoint_only=False,
            )

            if file_exists(single_break_path):
                single_exists = True
                logger.info(
                    "Annotating single breaks with new sections and re-keying for next search..."
                )
                single_break_ht = hl.read_table(single_break_path)
                single_break_ht = single_break_ht.annotate(
                    section_1=hl.if_else(
                        single_break_ht.locus.position > single_break_ht.breakpoint,
                        hl.format(
                            "%s_%s_%s",
                            single_break_ht.section.split("_")[0],
                            single_break_ht.breakpoint + 1,
                            single_break_ht.section.split("_")[2],
                        ),
                        hl.format(
                            "%s_%s_%s",
                            single_break_ht.section.split("_")[0],
                            single_break_ht.section.split("_")[1],
                            single_break_ht.breakpoint,
                        ),
                    )
                )
                single_break_ht = single_break_ht.key_by(
                    "locus", section=single_break_ht.section_1
                ).drop("section_1", "breakpoint")
            else:
                single_exists = False
                logger.info(
                    "No sections in round %i had breakpoints in single search.",
                    args.search_num,
                )

            merged_path = merged_search_path(
                is_rescue=args.is_rescue,
                search_num=args.search_num,
            )
            if single_exists and simul_exists:
                logger.info(
                    "Merging break results from single and simultaneous search and writing..."
                )
                merged_break_ht = single_break_ht.union(simul_break_ht)
                # TODO: Change break results bucket structure to have round first, then simul vs. single split
                merged_break_ht.write(merged_path, overwrite=args.overwrite)
            elif single_exists:
                single_break_ht.write(merged_path, overwrite=args.overwrite)
            elif simul_exists:
                simul_break_ht.write(merged_path, overwrite=args.overwrite)
            else:
                logger.info(
                    "No sections in round %i had breakpoints (neither in single nor in simultaneous search).",
                    args.search_num,
                )

            # DONE: 1. Annotate this newly found simul_ht with same annotations as on break_found_ht
            # DONE: 2. Merge simul_ht with break_found_ht and write
            # TODO: 3. Add validity checks that we haven't dropped any transcripts/sections - e.g. using sections with breaks expression
            # DONE: 4. Create and write final no break found ht for this round number

        if args.finalize:
            hl.init(log="/RMC_finalize.log", tmp_dir=TEMP_PATH_WITH_FAST_DEL)

            logger.info("Checking round paths in initial search...")
            initial_round_nums = check_break_search_round_nums(is_rescue=False)
            logger.info("Checking round paths in rescue search...")
            rescue_round_nums = check_break_search_round_nums(is_rescue=True)

            logger.info("Finalizing section-level RMC table from initial search...")
            initial_rmc_ht = merge_rmc_hts(
                round_nums=initial_round_nums, is_rescue=False
            )
            initial_rmc_ht = initial_rmc_ht.checkpoint(
                f"{TEMP_PATH_WITH_SLOW_DEL}/rmc_initial_search.ht",
                overwrite=args.overwrite,
                _read_if_exists=not args.overwrite,
            )
            logger.info("Finalizing section-level RMC table from rescue search...")
            rescue_rmc_ht = merge_rmc_hts(round_nums=rescue_round_nums, is_rescue=True)
            rescue_rmc_ht = rescue_rmc_ht.checkpoint(
                f"{TEMP_PATH_WITH_FAST_DEL}/rmc_rescue_search.ht",
                overwrite=args.overwrite,
                _read_if_exists=not args.overwrite,
            )

            logger.info(
                "Merging RMC tables from initial and rescue searches together..."
            )
            logger.warning(
                "This performs a join followed by a rekey, which will trigger a shuffle!"
            )
            rmc_ht = initial_rmc_ht.union(rescue_rmc_ht)

            logger.info("Removing outlier transcripts...")
            constraint_transcripts = get_constraint_transcripts(outlier=False)
            rmc_ht = rmc_ht.filter(constraint_transcripts.contains(rmc_ht.transcript))

            logger.info("Writing out RMC results...")
            rmc_ht.write(rmc_results.path)

    finally:
        logger.info("Copying hail log to logging bucket...")
        hl.copy_log(LOGGING_PATH)


if __name__ == "__main__":
    parser = argparse.ArgumentParser(
        "This script searches for regional missense constraint in gnomAD."
    )
    parser.add_argument(
        "--pre-process-data", help="Pre-process data.", action="store_true"
    )
    parser.add_argument(
        "--n-partitions",
        help="Desired number of partitions for output data.",
        type=int,
        default=40000,
    )
    parser.add_argument(
        "--high-cov-cutoff",
        help="Coverage threshold for a site to be considered high coverage",
        type=int,
        default=40,
    )
    parser.add_argument(
        "--prep-for-constraint",
        help="Prepare tables for constraint calculations.",
        action="store_true",
    )
    parser.add_argument(
        "--skip-calc-oe",
        help="Skip observed and expected variant calculations per transcript. Relevant only to gnomAD v2.1.1!",
        action="store_true",
    )
    parser.add_argument(
        "--search-for-single-break",
        help="Search for single significant break in transcripts or transcript subsections.",
        action="store_true",
    )
    parser.add_argument(
        "--is-rescue",
        help="""
        Whether search is part of the 'rescue' pathway (pathway
        with lower chi square significance cutoff).
        """,
        action="store_true",
    )
    parser.add_argument(
        "--search-num",
        help="Search iteration number (e.g., second round of searching for single break would be 2).",
        type=int,
    )
    parser.add_argument(
        "--merge-single-simul",
        help="""
        Merge those transcripts/transcript sections with significant breakpoints from
        single and simultaneous breaks searches into a single Table, and those without
        significant breakpoints into another Table.
        """,
        action="store_true",
    )
    parser.add_argument(
        "--finalize",
        help="Combine and reformat (finalize) RMC output.",
        action="store_true",
    )
    parser.add_argument(
        "--chisq-threshold",
        help="""
        Chi-square significance threshold for single break search.
        If not specified, script will default to thresholds set
        in constant `CHISQ_THRESHOLDS`.
        """,
        type=float,
    )
    parser.add_argument(
        "--chisq-thresholds-dict",
        help="""
        Dictionary of chi-square significance thresholds
        per significance threshold and break search type.

        Top level key should be 'initial' or 'rescue', and
        nested keys should be 'single' or 'simul'.

        Only required when running the first round of rescue
        search.

        If not specified, script will default to using
        `CHISQ_THRESHOLDS`.

        Example format (using only 'initial' key):
        '{"initial": {"single": 6.6, "simul": 9.2}}'
        """,
    )
    parser.add_argument(
        "--overwrite", help="Overwrite existing data.", action="store_true"
    )
    parser.add_argument(
        "--slack-channel",
        help="Send message to Slack channel/user.",
    )
    args = parser.parse_args()

    if args.slack_channel:
        with slack_notifications(slack_token, args.slack_channel):
            main(args)
    else:
        main(args)<|MERGE_RESOLUTION|>--- conflicted
+++ resolved
@@ -21,14 +21,8 @@
 from rmc.resources.rmc import (
     CHISQ_THRESHOLDS,
     constraint_prep,
-<<<<<<< HEAD
-    merged_search_path,
-    multiple_breaks,
-    simul_break,
-=======
     merged_search_ht_path,
     rmc_results,
->>>>>>> 52461a90
     simul_search_round_bucket_path,
     single_search_round_ht_path,
 )
@@ -38,12 +32,8 @@
     add_obs_annotation,
     calculate_exp_per_transcript,
     calculate_observed,
-<<<<<<< HEAD
+    check_break_search_round_nums,
     get_rescue_transcripts_and_create_no_breaks_he,
-=======
-    check_break_search_round_nums,
-    get_rescue_transcripts_and_create_no_breaks_ht,
->>>>>>> 52461a90
     GROUPINGS,
     merge_rmc_hts,
     process_sections,
@@ -380,7 +370,6 @@
                     args.overwrite, chisq_thresholds_dict
                 )
 
-<<<<<<< HEAD
                 # Get locus input to this simultaneous break search round from single search no-break HT
                 single_no_break_ht = hl.read_table(
                     single_search_round_ht_path(
@@ -407,16 +396,6 @@
                 )
 
             logger.info("Checking if simul breaks merged HT exists...")
-=======
-            hl.init(
-                log=f"/round{args.search_num}_merge_single_simul.log",
-                tmp_dir=TEMP_PATH_WITH_FAST_DEL,
-            )
-
-            logger.info(
-                "Converting merged simultaneous breaks HT from section-level to locus-level..."
-            )
->>>>>>> 52461a90
             simul_results_path = simul_search_round_bucket_path(
                 is_rescue=args.is_rescue,
                 search_num=args.search_num,
