import argparse
import logging

import hail as hl

from gnomad.resources.resource_utils import DataException
from gnomad.utils.file_utils import file_exists
<<<<<<< HEAD
from gnomad.utils.reference_genome import get_reference_genome
=======
>>>>>>> ed997eaf
from gnomad.utils.slack import slack_notifications

from rmc.resources.basics import (
    constraint_prep,
    LOGGING_PATH,
    multiple_breaks,
    not_one_break,
    one_break,
    simul_break,
    temp_path,
)
from rmc.resources.grch37.exac import filtered_exac
from rmc.resources.grch37.gnomad import (
    constraint_ht,
    filtered_exomes,
    processed_exomes,
    prop_obs_coverage,
)
from rmc.resources.grch37.reference_data import processed_context
from rmc.resources.resource_utils import CURRENT_VERSION, MISSENSE
from rmc.slack_creds import slack_token
from rmc.utils.constraint import (
    calculate_exp_per_transcript,
    calculate_observed,
    fix_xg,
    get_fwd_exprs,
    GROUPINGS,
    process_additional_breaks,
    process_transcripts,
)
from rmc.utils.generic import (
    filter_to_region_type,
    generate_models,
<<<<<<< HEAD
    get_avg_bases_between_mis,
    get_constraint_transcripts,
=======
>>>>>>> ed997eaf
    get_coverage_correction_expr,
    keep_criteria,
    process_context_ht,
    process_vep,
)


logging.basicConfig(
    format="%(asctime)s (%(name)s %(lineno)s): %(message)s",
    datefmt="%m/%d/%Y %I:%M:%S %p",
)
logger = logging.getLogger("regional_missense_constraint")
logger.setLevel(logging.INFO)


def main(args):
    """Call functions from `constraint.py` to calculate regional missense constraint."""
    exac = args.exac

    try:
        if args.pre_process_data:
            hl.init(log="/RMC_pre_process.log")
            # TODO: Add code to create annotations necessary for constraint_flag_expr and filter transcripts prior to running constraint
            logger.warning("Code currently only processes b37 data!")
            logger.info(
                "Filtering gnomAD exomes HT to missense variants in canonical transcripts only..."
            )
            exome_ht = processed_exomes.ht()
            exome_ht = process_vep(exome_ht, filter_csq=True, csq=MISSENSE)

            # Move nested annotations into top level annotations
            exome_ht = exome_ht.select(
                ac=exome_ht.freq[0].AC,
                af=exome_ht.freq[0].AF,
                pass_filters=exome_ht.pass_filters,
                exome_coverage=exome_ht.coverage.exomes.median,
                transcript_consequences=exome_ht.transcript_consequences,
            )

            logger.info("Preprocessing reference fasta (context) HT...")
            context_ht = process_context_ht("GRCh37", args.trimers)

            logger.info(
                "Filtering context HT to all sites not found in gnomAD exomes + all rare, covered sites in gnomAD"
            )
            exome_join = exome_ht[context_ht.key]
            context_ht = context_ht.filter(
                hl.is_missing(exome_join) | keep_criteria(exome_join)
            )
            # NOTE: need to repartition here to desired number of partitions!
            # NOTE: should use ~30k-40k partitions
            context_ht = context_ht.repartition(args.n_partitions)
            context_ht.write(processed_context.path, overwrite=args.overwrite)

            exome_ht = exome_ht.filter(keep_criteria(exome_ht))
            exome_ht.write(filtered_exomes.path, overwrite=args.overwrite)

            logger.info("Done preprocessing files")

        if args.prep_for_constraint:
            hl.init(log="/RMC_prep_for_constraint.log")
            logger.info("Reading in exome HT...")
            if exac:
                exome_ht = filtered_exac.ht()

            else:
                exome_ht = filtered_exomes.ht()

            logger.info("Reading in context HT...")
            context_ht = processed_context.ht()

            logger.info("Building plateau and coverage models...")
            coverage_ht = prop_obs_coverage.ht()
            coverage_x_ht = hl.read_table(
                prop_obs_coverage.path.replace(".ht", "_x.ht")
            )
            coverage_y_ht = hl.read_table(
                prop_obs_coverage.path.replace(".ht", "_y.ht")
            )

            (
                coverage_model,
                plateau_models,
                plateau_x_models,
                plateau_y_models,
            ) = generate_models(
                coverage_ht, coverage_x_ht, coverage_y_ht, trimers=args.trimers
            )

            context_ht = context_ht.annotate_globals(
                plateau_models=plateau_models,
                plateau_x_models=plateau_x_models,
                plateau_y_models=plateau_y_models,
                coverage_model=coverage_model,
            )
            context_ht = context_ht.annotate(
                coverage_correction=get_coverage_correction_expr(
                    context_ht.exome_coverage, coverage_model, args.high_cov_cutoff,
                )
            )

            if not args.skip_calc_oe:
                logger.info(
                    "Adding coverage correction to mutation rate probabilities..."
                )
                context_ht = context_ht.annotate(
                    raw_mu_snp=context_ht.mu_snp,
                    mu_snp=context_ht.mu_snp
                    * get_coverage_correction_expr(
                        context_ht.exome_coverage, context_ht.coverage_model
                    ),
                )

                logger.info(
                    "Creating autosomes-only, chrX non-PAR-only, and chrY non-PAR-only HT versions..."
                )
                context_x_ht = filter_to_region_type(context_ht, "chrX")
                context_y_ht = filter_to_region_type(context_ht, "chrY")
                context_auto_ht = filter_to_region_type(context_ht, "autosomes")

                logger.info("Calculating expected values per transcript...")
                exp_ht = calculate_exp_per_transcript(
                    context_auto_ht, locus_type="autosomes", groupings=GROUPINGS,
                )
                exp_x_ht = calculate_exp_per_transcript(
                    context_x_ht, locus_type="X", groupings=GROUPINGS,
                )
                exp_y_ht = calculate_exp_per_transcript(
                    context_y_ht, locus_type="Y", groupings=GROUPINGS,
                )
                exp_ht = exp_ht.union(exp_x_ht).union(exp_y_ht)

                logger.info(
                    "Fixing expected values for genes that span PAR and nonPAR regions..."
                )
                # Adding a sum here to make sure that genes like XG that span PAR/nonPAR regions
                # have correct total expected values
                exp_ht = exp_ht.group_by(transcript=exp_ht.transcript).aggregate(
                    total_exp=hl.agg.sum(exp_ht.expected),
                    total_mu=hl.agg.sum(exp_ht.mu_agg),
                )

                logger.info(
                    "Aggregating total observed variant counts per transcript..."
                )
                obs_ht = calculate_observed(exome_ht)

            else:
                logger.warning(
                    "Using observed and expected values calculated on gnomAD v2.1.1 exomes..."
                )
                exp_ht = (
                    constraint_ht.ht()
                    .key_by("transcript")
                    .select("obs_mis", "exp_mis", "oe_mis")
                )

                # Filter to canonical transcripts only and rename fields
                exp_ht = exp_ht.filter(exp_ht.canonical)
                exp_ht = exp_ht.transmute(
                    observed=exp_ht.obs_mis,
                    expected=exp_ht.exp_mis,
                    mu_agg=exp_ht.mu_mis,
                )
                obs_ht = exp_ht

            logger.info(
                "Annotating context HT with number of observed and expected variants per site..."
            )
            # Add observed variants to context HT
            context_ht = context_ht.annotate(_obs=exome_ht.index(context_ht.key))
            context_ht = context_ht.transmute(
                observed=hl.int(hl.is_defined(context_ht._obs))
            )

            logger.info(
                "Collecting by key to run constraint per base and not per base-allele..."
            )
            # Context HT is keyed by locus and allele, which means there is one row for every possible missense variant
            # This means that any locus could be present up to three times (once for each possible missense)
            # Collect by key here to ensure all loci are unique
            context_ht = context_ht.key_by("locus", "transcript").collect_by_key()
            context_ht = context_ht.annotate(
                # Collect the mutation rate probabilities at each locus
                mu_snp=hl.sum(context_ht.values.mu_snp),
                # Collect the observed counts for each locus
                # (this includes counts for each possible missense at the locus)
                observed=hl.sum(context_ht.values.observed),
                # Take just the first coverage value, since the locus should have the same coverage across the possible variants
                coverage=context_ht.values.exome_coverage[0],
            )

            logger.info(
                "Annotating total observed and expected values and overall observed/expected value "
                "(capped at 1) per transcript..."
            )
            context_ht = context_ht.annotate(
                total_exp=exp_ht[context_ht.transcript].total_exp,
                total_mu=exp_ht[context_ht.transcript].total_mu,
                total_obs=obs_ht[context_ht.transcript].observed,
            )
            context_ht = context_ht.annotate(
                overall_oe=hl.min(context_ht.total_obs / context_ht.total_exp, 1)
            )

            context_ht = get_fwd_exprs(
                ht=context_ht,
                transcript_str="transcript",
                obs_str="observed",
                mu_str="mu_snp",
                total_mu_str="total_mu",
                total_exp_str="total_exp",
            )

            context_ht = context_ht.write(
                constraint_prep.path, overwrite=args.overwrite
            )

        if args.search_for_first_break:
            hl.init(log="/RMC_first_break.log")

            logger.info("Searching for transcripts with a significant break...")
            context_ht = constraint_prep.ht()
            context_ht = process_transcripts(context_ht, args.chisq_threshold)
            context_ht = context_ht.checkpoint(
                f"{temp_path}/first_break.ht", overwrite=True
            )

            logger.info(
                "Filtering HT to transcripts with one significant break and writing..."
            )
            is_break_ht = context_ht.filter(context_ht.is_break)
            transcripts = is_break_ht.aggregate(
                hl.agg.collect_as_set(is_break_ht.transcript), _localize=False
            )
            one_break_ht = context_ht.filter(
                transcripts.contains(context_ht.transcript)
            )
            one_break_ht = one_break_ht.annotate_globals(
                break_1_transcripts=transcripts
            )
            one_break_ht.write(one_break.path, overwrite=args.overwrite)

            logger.info(
                "Filtering HT to transcripts without a significant break and writing..."
            )
            not_one_break_ht = context_ht.anti_join(one_break_ht)
            not_one_break_ht = not_one_break_ht.drop("values")
            not_one_break_ht.write(not_one_break.path, overwrite=args.overwrite)

        if args.search_for_additional_breaks:
            hl.init(log="/RMC_additional_breaks.log")

            # Set hail flag to avoid method too large and out of memory errors
            hl._set_flags(no_whole_stage_codegen="1")

            logger.info(
                "Searching for additional breaks in transcripts with at least one significant break..."
            )
            context_ht = one_break.ht()

            # Add break_list annotation to context HT
            context_ht = context_ht.annotate(break_list=[context_ht.is_break])
            break_ht = context_ht

            # Start break number counter at 2
            break_num = 2

            while True:
                # Search for additional breaks
                # This technically should search for two additional breaks at a time:
                # this calls `process_sections`, which checks each section of the transcript for a break
                # sections are transcript section pre and post first breakpoint
                break_ht = process_additional_breaks(
                    break_ht, break_num, args.chisq_threshold
                )
                break_ht = break_ht.checkpoint(
                    f"{temp_path}/break_{break_num}.ht", overwrite=True
                )

                # Filter context HT to lines with break and check for transcripts with at least one additional break
                is_break_ht = break_ht.filter(break_ht.is_break)
                group_ht = is_break_ht.group_by("transcript").aggregate(
                    n=hl.agg.count()
                )
                group_ht = group_ht.filter(group_ht.n >= 1)

                # Exit loop if no additional breaks are found for any transcripts
                if group_ht.count() == 0:
                    break

                # Otherwise, pull transcripts and annotate context ht
                break_ht = break_ht.key_by("locus", "transcript")
                transcripts = group_ht.aggregate(
                    hl.agg.collect_as_set(group_ht.transcript), _localize=False
                )
                globals_annot_expr = {f"break_{break_num}_transcripts": transcripts}
                context_ht = context_ht.annotate_globals(**globals_annot_expr)
                annot_expr = {
                    f"break_{break_num}_chisq": break_ht[context_ht.key].chisq,
                    f"break_{break_num}_max_chisq": break_ht[context_ht.key].max_chisq,
                    f"break_{break_num}_null": break_ht[context_ht.key].total_null,
                    f"break_{break_num}_alt": break_ht[context_ht.key].total_alt,
                    "is_break": break_ht[context_ht.key].is_break,
                }
                context_ht = context_ht.annotate(**annot_expr)
                context_ht = context_ht.annotate(
                    break_list=context_ht.break_list.append(context_ht.is_break)
                )

                break_ht = break_ht.filter(transcripts.contains(break_ht.transcript))
                break_num += 1

            context_ht.write(multiple_breaks.path, overwrite=args.overwrite)

        # NOTE: This is only necessary for gnomAD v2
        # Fixed expected counts for any genes that span PAR and non-PAR regions
        # after running on gnomAD v2
        if args.fix_xg:
            hl.init(log="/RMC_fix_XG.log")

            logger.info("Reading in exome HT...")
            exome_ht = filtered_exomes.ht()

            logger.info("Reading in context HT...")
            context_ht = processed_context.ht()

            logger.info("Adding models from constraint prep HT...")
            constraint_prep_ht = constraint_prep.ht().select()
            context_ht = context_ht.annotate_globals(
                **constraint_prep_ht.index_globals()
            )

            logger.info("Adding coverage correction to mutation rate probabilities...")
            context_ht = context_ht.annotate(
                raw_mu_snp=context_ht.mu_snp,
                mu_snp=context_ht.mu_snp
                * get_coverage_correction_expr(
                    context_ht.exome_coverage, context_ht.coverage_model
                ),
            )

            logger.info(
                "Fixing XG (gene that spans PAR and non-PAR regions on chrX)..."
            )
            xg = fix_xg(context_ht, exome_ht, args.xg_transcript)

            logger.info("Searching for a break in XG...")
            xg = process_transcripts(xg, chisq_threshold=args.chisq_threshold)

            logger.info("Checking whether there was one break...")
            is_break_ht = xg.filter(xg.is_break)
            if is_break_ht.count() == 0:
                logger.info("XG didn't have one single significant break...")
                transcript_ht = xg.group_by(xg.transcript).aggregate(
                    end_pos=hl.agg.max(xg.locus.position),
                    start_pos=hl.agg.min(xg.locus.position),
                )
                xg = xg.annotate(
                    start_pos=transcript_ht[xg.transcript].start_pos,
                    end_pos=transcript_ht[xg.transcript].end_pos,
                )
            else:
                logger.info("XG has at least one break!")
                is_break_ht = is_break_ht.checkpoint(
                    f"{temp_path}/XG_one_break.ht", overwrite=args.overwrite
                )
                # NOTE: Did not need to check for additional breaks in XG
                # XG did not have a single significant break in gnomAD v2
                # xg = xg.annotate(is_break=is_break_ht[ht.key].is_break)
                # xg = xg.annotate(break_list=[xg.is_break])

        if args.finalize:
            hl.init(log="/RMC_finalize.log")

            logger.info(
                "Getting start and end positions and total size for each transcript..."
            )
            if not file_exists(f"{temp_path}/transcript.ht"):
                raise DataException(
                    "Transcript HT doesn't exist. Please double check and recreate!"
                )

            if args.remove_outlier_transcripts:
                outlier_transcripts = get_constraint_transcripts(outlier=True)

            logger.info("Reading in context HT...")
            # Drop extra annotations from context HT
            context_ht = processed_context.ht().drop(
                "_obs_scan", "_mu_scan", "forward_oe", "values"
            )
            context_ht = context_ht.filter(
                ~outlier_transcripts.contains(context_ht.transcript)
            )

            logger.info("Reading in results HTs...")
            multiple_breaks_ht = multiple_breaks.ht()
            multiple_breaks_ht = multiple_breaks_ht.filter(
                ~outlier_transcripts.contains(multiple_breaks_ht.transcript)
            )
            # TODO: Update simul breaks reformatting
            simul_breaks_ht = simul_break.ht()
            simul_breaks_ht = simul_breaks_ht.filter(
                ~outlier_transcripts.contains(simul_breaks_ht.transcript)
            )

            logger.info("Getting simultaneous breaks transcripts...")
            simul_break_transcripts = simul_breaks_ht.aggregate(
                hl.agg.collect_as_set(simul_breaks_ht.transcript), _localize=False
            )
            rmc_transcripts = simul_break_transcripts

            logger.info("Getting transcript information for breaks HT...")
            global_fields = multiple_breaks_ht.globals
            n_breaks = [
                int(x.split("_")[1]) for x in global_fields if "break" in x
            ].sort()
            rmc_transcripts = []
            for break_num in n_breaks:
                ht = hl.read_table(f"{temp_path}/break_{break_num}.ht")
                ht = ht.filter(ht.is_break)
                rmc_transcripts.append(
                    ht.aggregate(hl.agg.collect_as_set(ht.transcript), _localize=False)
                )

            logger.info("Removing overlapping transcript information...")
            # Extracting the unique set of transcripts for each break number
            # e.g., keeping only transcripts with a single break
            # and not transcripts also that had additional breaks in "break_1_transcripts"
            filtered_transcripts = {}

            logger.info(
                "Cycling through each set of transcripts with break information..."
            )
            for index, transcripts in enumerate(rmc_transcripts):
                # Cycle through the sets of transcripts for every number of breaks larger than current number of breaks
                for t in rmc_transcripts[index + 1 :]:
                    transcripts = transcripts.difference(t)

                # Separate transcripts with a single break from transcripts with multiple breaks
                # This is because transcripts with a single break are annotated into a separate struct
                # in the release HT globals
                if index == 0:
                    one_break_transcripts = transcripts
                else:
                    filtered_transcripts[f"break_{index + 1}_transcripts"] = transcripts

            # Getting total number of transcripts with evidence of rmc
            total_rmc_transcripts = simul_break_transcripts
            for break_num in filtered_transcripts:
                total_rmc_transcripts = total_rmc_transcripts.union(
                    filtered_transcripts[break_num]
                )
            logger.info(
                "Number of transcripts with evidence of RMC: %s",
                hl.eval(hl.len(total_rmc_transcripts)),
            )

            logger.info("Creating breaks HT...")
            breaks_ht = context_ht.filter(
                total_rmc_transcripts.contains(context_ht.transcript)
            )

            logger.info("Adding simultaneous breaks information to breaks HT...")
            breaks_ht = breaks_ht.annotate(
                simul_break_info=hl.struct(
                    is_break=simul_breaks_ht[breaks_ht.key].is_break,
                    window_end=simul_breaks_ht[breaks_ht.key].window_end,
                    post_window_pos=simul_breaks_ht[breaks_ht.key].post_window_pos,
                )
            )
            logger.info("Adding transcript information to breaks HT globals...")
            breaks_ht = breaks_ht.annotate_globals(
                single_break=hl.struct(transcripts=one_break_transcripts),
                multiple_breaks=hl.struct(**filtered_transcripts),
                simul_breaks=hl.struct(transcripts=simul_break_transcripts),
            )

            logger.info("Creating no breaks HT...")
            no_breaks_ht = context_ht.filter(
                ~total_rmc_transcripts.contains(context_ht.transcript)
            )

            if CURRENT_VERSION == "2.1.1":
                logger.info("Reading in XG HT (one-off fix in v2.1.1)...")
                xg_ht = hl.read_table(f"{temp_path}/XG.ht").select(
                    "total_mu",
                    "total_exp",
                    "total_obs",
                    "cumulative_exp",
                    "cumulative_obs",
                    "overall_oe",
                )
                no_breaks_ht = no_breaks_ht.annotate(
                    xg_total_mu=xg_ht[no_breaks_ht.key].total_mu,
                    xg_total_exp=xg_ht[no_breaks_ht.key].total_exp,
                    xg_total_obs=xg_ht[no_breaks_ht.key].total_obs,
                    xg_cum_exp=xg_ht[no_breaks_ht.key].cumulative_exp,
                    xg_cum_obs=xg_ht[no_breaks_ht.key].cumulative_obs,
                    xg_oe=xg_ht[no_breaks_ht.key].overall_oe,
                )
                no_breaks_ht = no_breaks_ht.transmute(
                    total_mu=hl.if_else(
                        hl.is_defined(no_breaks_ht.xg_total_mu),
                        no_breaks_ht.xg_total_mu,
                        no_breaks_ht.total_mu,
                    ),
                    total_exp=hl.if_else(
                        hl.is_defined(no_breaks_ht.xg_total_exp),
                        no_breaks_ht.xg_total_exp,
                        no_breaks_ht.total_exp,
                    ),
                    total_obs=hl.if_else(
                        hl.is_defined(no_breaks_ht.xg_total_obs),
                        no_breaks_ht.xg_total_obs,
                        no_breaks_ht.total_obs,
                    ),
                    cumulative_exp=hl.if_else(
                        hl.is_defined(no_breaks_ht.xg_cum_exp),
                        no_breaks_ht.xg_cum_exp,
                        no_breaks_ht.cumulative_exp,
                    ),
                    cumulative_obs=hl.if_else(
                        hl.is_defined(no_breaks_ht.xg_cum_obs),
                        no_breaks_ht.xg_cum_obs,
                        no_breaks_ht.cumulative_obs,
                    ),
                    overall_oe=hl.if_else(
                        hl.is_defined(no_breaks_ht.xg_oe),
                        no_breaks_ht.xg_oe,
                        no_breaks_ht.overall_oe,
                    ),
                )

            # TODO: Add section chisq calculation here
            if (breaks_ht.count() + no_breaks_ht.count()) != context_ht.count():
                raise DataException(
                    "Row counts for breaks HT (one break, multiple breaks, simul breaks) and no breaks HT doesn't match context HT row count!"
                )

            logger.info("Checkpointing HTs...")
            breaks_ht = breaks_ht.checkpoint(f"{temp_path}/breaks.ht", overwrite=True)
            no_breaks_ht = no_breaks_ht.checkpoint(
                f"{temp_path}/no_breaks.ht", overwrite=True
            )

    finally:
        logger.info("Copying hail log to logging bucket...")
        hl.copy_log(LOGGING_PATH)


if __name__ == "__main__":
    parser = argparse.ArgumentParser(
        "This script searches for regional missense constraint in gnomAD"
    )
    parser.add_argument(
        "--trimers", help="Use trimers instead of heptamers", action="store_true"
    )
    parser.add_argument(
        "--exac", help="Use ExAC Table (not gnomAD Table)", action="store_true"
    )
    parser.add_argument(
        "--n-partitions",
        help="Desired number of partitions for output data",
        type=int,
        default=40000,
    )
    parser.add_argument(
        "--high-cov-cutoff",
        help="Coverage threshold for a site to be considered high coverage",
        type=int,
        default=40,
    )
    parser.add_argument(
        "--chisq-threshold",
        help="Chi-square significance threshold. Value should be 10.8 (single break) and 13.8 (two breaks) (values from ExAC RMC code).",
        type=float,
        default=10.8,
    )
    parser.add_argument(
        "--pre-process-data", help="Pre-process data", action="store_true"
    )
    parser.add_argument(
        "--prep-for-constraint",
        help="Prepare tables for constraint calculations",
        action="store_true",
    )
    parser.add_argument(
        "--skip-calc-oe",
        help="Skip observed and expected variant calculations per transcript. Relevant only to gnomAD v2.1.1!",
        action="store_true",
    )
    parser.add_argument(
        "--search-for-first-break",
        help="Initial search for one break in all transcripts",
        action="store_true",
    )
    parser.add_argument(
        "--search-for-additional-breaks",
        help="Search for additional break in transcripts with one significant break",
        action="store_true",
    )
    parser.add_argument(
        "--fix-xg",
        help="Fix XG (gene that spans PAR and non-PAR regions on chrX). Required only for gnomAD v2",
        action="store_true",
    )
    parser.add_argument(
        "--xg-transcript", help="Transcript ID for XG", default="ENST00000419513",
    )
    parser.add_argument(
        "--finalize",
        help="Combine and reformat (finalize) RMC output",
        action="store_true",
    )
    parser.add_argument(
        "--overwrite-transcript-ht",
        help="Overwrite the transcript HT (HT with start/end positions and transcript sizes), even if it already exists.",
        action="store_true",
    )
    parser.add_argument(
        "--remove-outlier-transcripts",
        help="Remove outlier transcripts (transcripts with too many/few LoF, synonymous, or missense variants)",
        action="store_true",
    )
    parser.add_argument(
        "--overwrite", help="Overwrite existing data", action="store_true"
    )
    parser.add_argument(
        "--slack-channel",
        help="Send message to Slack channel/user",
        default="@kc (she/her)",
    )
    args = parser.parse_args()

    if args.slack_channel:
        with slack_notifications(slack_token, args.slack_channel):
            main(args)
    else:
        main(args)<|MERGE_RESOLUTION|>--- conflicted
+++ resolved
@@ -5,10 +5,6 @@
 
 from gnomad.resources.resource_utils import DataException
 from gnomad.utils.file_utils import file_exists
-<<<<<<< HEAD
-from gnomad.utils.reference_genome import get_reference_genome
-=======
->>>>>>> ed997eaf
 from gnomad.utils.slack import slack_notifications
 
 from rmc.resources.basics import (
@@ -42,11 +38,7 @@
 from rmc.utils.generic import (
     filter_to_region_type,
     generate_models,
-<<<<<<< HEAD
-    get_avg_bases_between_mis,
     get_constraint_transcripts,
-=======
->>>>>>> ed997eaf
     get_coverage_correction_expr,
     keep_criteria,
     process_context_ht,
@@ -144,7 +136,9 @@
             )
             context_ht = context_ht.annotate(
                 coverage_correction=get_coverage_correction_expr(
-                    context_ht.exome_coverage, coverage_model, args.high_cov_cutoff,
+                    context_ht.exome_coverage,
+                    coverage_model,
+                    args.high_cov_cutoff,
                 )
             )
 
@@ -169,13 +163,19 @@
 
                 logger.info("Calculating expected values per transcript...")
                 exp_ht = calculate_exp_per_transcript(
-                    context_auto_ht, locus_type="autosomes", groupings=GROUPINGS,
+                    context_auto_ht,
+                    locus_type="autosomes",
+                    groupings=GROUPINGS,
                 )
                 exp_x_ht = calculate_exp_per_transcript(
-                    context_x_ht, locus_type="X", groupings=GROUPINGS,
+                    context_x_ht,
+                    locus_type="X",
+                    groupings=GROUPINGS,
                 )
                 exp_y_ht = calculate_exp_per_transcript(
-                    context_y_ht, locus_type="Y", groupings=GROUPINGS,
+                    context_y_ht,
+                    locus_type="Y",
+                    groupings=GROUPINGS,
                 )
                 exp_ht = exp_ht.union(exp_x_ht).union(exp_y_ht)
 
@@ -655,7 +655,9 @@
         action="store_true",
     )
     parser.add_argument(
-        "--xg-transcript", help="Transcript ID for XG", default="ENST00000419513",
+        "--xg-transcript",
+        help="Transcript ID for XG",
+        default="ENST00000419513",
     )
     parser.add_argument(
         "--finalize",
