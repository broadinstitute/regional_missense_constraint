--- conflicted
+++ resolved
@@ -335,7 +335,9 @@
                 )
             )
             # Rekey by new section annotation
-            break_found_ht = break_found_ht.key_by(section=break_found_ht.section_1).drop("section_1")
+            break_found_ht = break_found_ht.key_by(
+                section=break_found_ht.section_1
+            ).drop("section_1")
             logger.info("Writing out sections with single significant break...")
             break_found_ht.write(
                 single_search_ht_path(
@@ -369,8 +371,7 @@
             # Read in sections with breaks
             # TODO: think about whether section annotation will always be consistent
             simul_sections = hl.experimental.read_expression(
-<<<<<<< HEAD
-                f"{SIMUL_BREAK_TEMP_PATH}/hts/{args.search_num}_sections.he"
+                f"{SIMUL_BREAK_TEMP_PATH}/hts/round{args.search_num}_sections.he"
             )
             simul_ht = hl.read_table(
                 single_search_ht_path(
@@ -379,9 +380,6 @@
                     is_breakpoint_only=False,
                     is_rescue=args.is_rescue,
                 ),
-=======
-                f"{simul_break_temp}/hts/round{args.search_num}_sections.he"
->>>>>>> 6d2b12db
             )
             simul_ht = simul_ht.filter(simul_sections.contains(simul_ht.section))
             # NOTE: ran out of time, broad next steps:
