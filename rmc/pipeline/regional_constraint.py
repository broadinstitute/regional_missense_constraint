--- conflicted
+++ resolved
@@ -368,8 +368,6 @@
                 "Searching for two simultaneous breaks in transcripts that didn't have \
                 a single significant break..."
             )
-<<<<<<< HEAD
-
             if not file_exists(not_one_break_grouped.path) or args.create_grouped_ht:
                 # Make sure user didn't specify a min obs of zero
                 if args.min_num_obs == 0:
@@ -458,120 +456,6 @@
                 ~simul_break_transcripts.contains(context_ht.transcript)
             )
             context_ht.write(no_breaks.path, overwrite=args.overwrite)
-=======
-            if args.get_no_break_transcripts or args.get_min_window_size:
-                hl.init(log="/RMC_simul_breaks_prep.log")
-
-                if args.get_no_break_transcripts:
-                    logger.info("Reading in not one break HT...")
-                    context_ht = not_one_break.ht()
-                    context_ht = context_ht.drop("_obs_scan")
-
-                    if args.remove_outlier_transcripts:
-                        outlier_transcripts = get_outlier_transcripts()
-                        context_ht = context_ht.filter(
-                            ~outlier_transcripts.contains(context_ht.transcript)
-                        )
-
-                    # Converting to list here because `hl.agg.collect_as_set` will return `frozenset`
-                    transcripts = list(
-                        context_ht.aggregate(
-                            hl.agg.collect_as_set(context_ht.transcript)
-                        )
-                    )
-                    with hl.hadoop_open(args.transcript_tsv, "w") as o:
-                        for transcript in transcripts:
-                            o.write(f"{transcript}\n")
-
-                else:
-                    # Get number of base pairs needed to observe `num` number of missense variants (on average)
-                    # This number is used to determine the window size to search for constraint with simultaneous breaks
-                    min_break_size = (
-                        get_avg_bases_between_mis(
-                            get_reference_genome(context_ht.locus).name,
-                            args.get_total_exome_bases,
-                            args.get_total_gnomad_missense,
-                        )
-                        * args.min_num_obs
-                    )
-                    logger.info(
-                        "Minimum window size (window size needed to observe %i missense variants on average): %i",
-                        args.min_num_obs,
-                        min_break_size,
-                    )
-
-            if args.write_simul_breaks_results:
-
-                hl.init(log="/RMC_write_simul_breaks.log")
-
-                logger.info(
-                    "Getting path to simultaneous breaks results temporary tables..."
-                )
-                files = (
-                    subprocess.check_output(
-                        ["gsutil", "ls", args.simul_breaks_temp_path]
-                    )
-                    .decode("utf8")
-                    .strip()
-                    .split("\n")
-                )
-                # NOTE: These tables all have a single position for each transcript
-                # i.e., these tables contain only the row with a break
-                hts = [os.path.basename(f) for f in files]
-
-                # Union all tables to create the temporary simultaneous breaks HT
-                ht = hl.read_table(hts[0]).union(*hts[1:], unify=True)
-                ht = ht.checkpoint(f"{temp_path}/simul_breaks_temp.ht", overwrite=True)
-
-                # Add `break_pos` annotation (list used to finalize transcript sections later)
-                ht = ht.annotate(break_pos=[ht.window_start, ht.locus.position])
-
-                # Run quick check to make sure no transcript appears more than once
-                duplicates = {}
-                transcript_counter = ht.aggregate(hl.agg.counter(ht.transcript))
-                duplicates = {
-                    transcript: counter
-                    for transcript, counter in transcript_counter.items()
-                    if counter > 1
-                }
-                if len(duplicates) > 0:
-                    raise DataException(
-                        f"These transcripts are present in the simul breaks HT multiple times: {duplicates}",
-                    )
-
-                # Get the transcripts that have two simultaneous breaks
-                simul_break_transcripts = ht.aggregate(
-                    hl.agg.collect_as_set(ht.transcript)
-                )
-                logger.info(
-                    "Found %i transcripts with evidence of RMC...",
-                    len(simul_break_transcripts),
-                )
-                simul_break_transcripts = hl.literal(simul_break_transcripts)
-
-                # Read in full not_one_break HT to get relevant observed, expected annotations
-                # (Needed downstream to calculation section chi square values)
-                context_ht = not_one_break.ht().drop("_obs_scan")
-                simul_breaks = not_one_break.filter(
-                    simul_break_transcripts.contains(not_one_break.transcript)
-                )
-                simul_breaks = simul_breaks.select(
-                    "observed", "mu_snp", "total_mu", "total_exp", "total_obs"
-                )
-                simul_breaks = simul_breaks.annotate(**ht[simul_breaks.key])
-                simul_breaks = simul_breaks.annotate(
-                    is_break=hl.is_defined(ht[simul_breaks.key])
-                )
-                simul_breaks = simul_breaks.write(simul_break.path, overwrite=True)
-
-                logger.info(
-                    "Getting transcripts with no evidence of regional missense constraint..."
-                )
-                context_ht = context_ht.filter(
-                    ~simul_break_transcripts.contains(context_ht.transcript)
-                )
-                context_ht.write(no_breaks.path, overwrite=args.overwrite)
->>>>>>> 7faa1d93
 
         # NOTE: This is only necessary for gnomAD v2
         # Fixed expected counts for any genes that span PAR and non-PAR regions
@@ -900,13 +784,8 @@
         type=int,
     )
     simul_breaks.add_argument(
-<<<<<<< HEAD
         "--create-grouped-ht",
         help="Create hail Table grouped by transcript with cumulative observed and expected missense values collected into lists.",
-=======
-        "--write-simul-breaks-results",
-        help="Write simultaneous breaks and no break transcripts HTs.",
->>>>>>> 7faa1d93
         action="store_true",
     )
     simul_breaks.add_argument(
