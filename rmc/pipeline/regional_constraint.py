import argparse
import logging

import hail as hl

from gnomad.utils.reference_genome import get_reference_genome
from gnomad.utils.slack import slack_notifications
<<<<<<< HEAD
from gnomad_lof.constraint_utils.constraint_basics import build_models
from gnomad_lof.constraint_utils.generic import prepare_ht
from rmc.resources.basics import logging_path
=======
from gnomad_lof.constraint_utils.constraint_basics import prepare_ht
from rmc.resources.basics import LOGGING_PATH
>>>>>>> baa35550
from rmc.resources.grch37.exac import filtered_exac
from rmc.resources.grch37.gnomad import (
    constraint_ht,
    filtered_exomes,
    processed_exomes,
    prop_obs_coverage,
)
from rmc.resources.grch37.reference_data import processed_context
from rmc.slack_creds import slack_token
from rmc.utils.constraint import (
    calculate_expected,
    calculate_observed,
)
from rmc.utils.generic import (
    filter_to_region_type,
    filter_to_missense,
    get_coverage_correction_expr,
    process_context_ht,
)


logging.basicConfig(
    format="%(asctime)s (%(name)s %(lineno)s): %(message)s",
    datefmt="%m/%d/%Y %I:%M:%S %p",
)
logger = logging.getLogger("regional_missense_constraint")
logger.setLevel(logging.INFO)


def main(args):

    hl.init(log="/RMC.log")
    exac = args.exac

    try:
        if args.pre_process_data:
            logger.info("Preprocessing reference fasta and gencode files...")
            process_context_ht("GRCh37", args.trimers)

            logger.info(
                "Filtering gnomAD exomes HT to SNPs and annotating with variant type, methylation, and coverage..."
            )
            exome_ht = processed_exomes.ht()
            exome_ht = prepare_ht(exome_ht, args.trimers)

            logger.info(
                "Filtering gnomAD exomes HT to missense variants in canonical transcripts only..."
            )
            exome_ht = filter_to_missense(exome_ht)
            exome_ht.write(filtered_exomes.path, overwrite=args.overwrite)

            logger.info("Done preprocessing files")

        logger.info("Reading in exome HT...")
        if exac:
            exome_ht = filtered_exac.ht()

        else:
            exome_ht = filtered_exomes.ht()

        logger.info("Reading in context HT...")
        context_ht = processed_context.ht()

        if args.test:
            logger.info("Inferring build of exome HT...")
            rg = get_reference_genome(exome_ht.locus)

            logger.info("Filtering to chr20 for testing...")
            contigs = rg.contigs[19]
            context_ht = hl.filter_intervals(
                context_ht, [hl.parse_locus_interval(contigs, reference_genome=rg)]
            )
            exome_ht = hl.filter_intervals(
                exome_ht, [hl.parse_locus_interval(contigs, reference_genome=rg)]
            )

        logger.info("Building plateau and coverage models...")
        coverage_ht = prop_obs_coverage.ht()
        coverage_x_ht = hl.read_table(prop_obs_coverage.path.replace(".ht", "_x.ht"))
        coverage_y_ht = hl.read_table(prop_obs_coverage.path.replace(".ht", "_y.ht"))
        coverage_model, plateau_models = build_models(
            coverage_ht, args.trimers, weighted=True
        )

        # TODO: make half_cutoff (for coverage cutoff) True for X/Y?
        # This would also mean saving a new coverage model
        _, plateau_x_models = build_models(coverage_x_ht, args.trimers, weighted=True)
        _, plateau_y_models = build_models(coverage_y_ht, args.trimers, weighted=True)

        context_ht = context_ht.annotate(
            coverage_correction=get_coverage_correction_expr(
                context_ht.exome_coverage, coverage_model, args.high_cov_cutoff,
            )
        )
        context_ht = context_ht.annotate_globals(
            plateau_models=plateau_models,
            plateau_x_models=plateau_x_models,
            plateau_y_models=plateau_y_models,
            coverage_model=coverage_model,
        )
        obs_ht = calculate_observed(exome_ht, exac)

        if not args.skip_calc_exp:
            logger.info(
                "Creating autosomes-only, chrX non-PAR-only, and chrY non-PAR-only HT versions..."
            )
            context_x_ht = filter_to_region_type(context_ht, "chrX")
            context_y_ht = filter_to_region_type(context_ht, "chrY")
            context_auto_ht = filter_to_region_type(context_ht, "autosomes")

            logger.info("Calculating expected values...")
            exp_ht = calculate_expected(context_auto_ht, coverage_model, plateau_models)
            exp_x_ht = calculate_expected(
                context_x_ht, coverage_model, plateau_x_models
            )
            exp_y_ht = calculate_expected(
                context_y_ht, coverage_model, plateau_y_models
            )
            exp_ht = exp_ht.union(exp_x_ht).union(exp_y_ht)

            logger.info(
                "Annotating total observed and expected values and overall observed/expected value "
                "(capped at 1) per transcript..."
            )
            context_ht = context_ht.annotate(
                total_exp=exp_ht[context_ht.transcript].expected,
                total_obs=obs_ht[context_ht.transcript].observed,
            )
            context_ht = context_ht.annotate(
                overall_obs_exp=hl.min(context_ht.total_obs / context_ht.total_exp, 1)
            )

        else:
            logger.warning(
                "Using observed and expected values calculated on gnomAD v2.1.1 exomes..."
            )
            gnomad_constraint_ht = (
                constraint_ht.ht()
                .key_by("transcript")
                .select("obs_mis", "exp_mis", "oe_mis")
            )

            # Filter to canonical transcripts only and rename fields
            gnomad_constraint_ht = gnomad_constraint_ht.filter(
                gnomad_constraint_ht.canonical
            )
            gnomad_constraint_ht = gnomad_constraint_ht.transmute(
                total_obs=gnomad_constraint_ht.obs_mis,
                total_exp=gnomad_constraint_ht.exp_mis,
                overall_obs_exp=gnomad_constraint_ht.oe_mis,
            )
            context_ht = context_ht.annotate(
                **gnomad_constraint_ht[context_ht.transcript]
            )

        logger.info(
            "Annotating context HT with number of observed variants per site..."
        )
        context_ht = context_ht.annotate(_obs=obs_ht.index(context_ht.key))
        context_ht = context_ht.transmute(
            observed=hl.int(hl.is_defined(context_ht._obs))
        )

    finally:
        logger.info("Copying hail log to logging bucket...")
        hl.copy_log(LOGGING_PATH)


if __name__ == "__main__":
    parser = argparse.ArgumentParser(
        "This script searches for regional missense constraint in gnomAD"
    )
    parser.add_argument(
        "--trimers", help="Use trimers instead of heptamers", action="store_false"
    )
    parser.add_argument(
        "--exac", help="Use ExAC Table (not gnomAD Table)", action="store_true"
    )
    parser.add_argument(
<<<<<<< HEAD
        "--high_cov_cutoff",
        help="Coverage threshold for a site to be considered high coverage",
        type=int,
        default=40,
=======
        "--trimers", help="Use trimers instead of heptamers", action="store_true"
>>>>>>> baa35550
    )
    parser.add_argument(
        "--pre_process_data", help="Pre-process data", action="store_true"
    )
    parser.add_argument(
        "--test",
        help="Filter to chr22 (for code testing purposes)",
        action="store_true",
    )
    parser.add_argument(
<<<<<<< HEAD
        "--skip_calc_exp",
        help="Skip observed and expected variant calculations per transcript. Relevant only to gnomAD v2.1.1!",
        action="store_true",
=======
        "--overwrite", help="Overwrite existing data", action="store_true"
>>>>>>> baa35550
    )
    parser.add_argument(
        "--slack_channel", help="Send message to Slack channel/user", default="@kc"
    )
    args = parser.parse_args()

    if args.slack_channel:
        with slack_notifications(slack_token, args.slack_channel):
            main(args)
    else:
        main(args)<|MERGE_RESOLUTION|>--- conflicted
+++ resolved
@@ -5,14 +5,8 @@
 
 from gnomad.utils.reference_genome import get_reference_genome
 from gnomad.utils.slack import slack_notifications
-<<<<<<< HEAD
-from gnomad_lof.constraint_utils.constraint_basics import build_models
-from gnomad_lof.constraint_utils.generic import prepare_ht
-from rmc.resources.basics import logging_path
-=======
-from gnomad_lof.constraint_utils.constraint_basics import prepare_ht
+from gnomad_lof.constraint_utils.constraint_basics import build_models, prepare_ht
 from rmc.resources.basics import LOGGING_PATH
->>>>>>> baa35550
 from rmc.resources.grch37.exac import filtered_exac
 from rmc.resources.grch37.gnomad import (
     constraint_ht,
@@ -186,20 +180,16 @@
         "This script searches for regional missense constraint in gnomAD"
     )
     parser.add_argument(
-        "--trimers", help="Use trimers instead of heptamers", action="store_false"
+        "--trimers", help="Use trimers instead of heptamers", action="store_true"
     )
     parser.add_argument(
         "--exac", help="Use ExAC Table (not gnomAD Table)", action="store_true"
     )
     parser.add_argument(
-<<<<<<< HEAD
         "--high_cov_cutoff",
         help="Coverage threshold for a site to be considered high coverage",
         type=int,
         default=40,
-=======
-        "--trimers", help="Use trimers instead of heptamers", action="store_true"
->>>>>>> baa35550
     )
     parser.add_argument(
         "--pre_process_data", help="Pre-process data", action="store_true"
@@ -210,13 +200,12 @@
         action="store_true",
     )
     parser.add_argument(
-<<<<<<< HEAD
         "--skip_calc_exp",
         help="Skip observed and expected variant calculations per transcript. Relevant only to gnomAD v2.1.1!",
         action="store_true",
-=======
+    )
+    parser.add_argument(
         "--overwrite", help="Overwrite existing data", action="store_true"
->>>>>>> baa35550
     )
     parser.add_argument(
         "--slack_channel", help="Send message to Slack channel/user", default="@kc"
