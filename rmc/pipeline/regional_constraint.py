import argparse
import logging

import hail as hl
from gnomad.utils.file_utils import file_exists
from gnomad.utils.slack import slack_notifications

from rmc.resources.basics import (
    LOGGING_PATH,
    SINGLE_BREAK_TEMP_PATH,
    TEMP_PATH_WITH_FAST_DEL,
    TEMP_PATH_WITH_SLOW_DEL,
)
<<<<<<< HEAD
from rmc.resources.gnomad import (
    constraint_ht,
    filtered_exomes,
    processed_exomes,
    prop_obs_coverage,
)
from rmc.resources.reference_data import filtered_context, transcript_ref
from rmc.resources.resource_utils import MISSENSE
=======
from rmc.resources.resource_utils import MISSENSE, NONSENSES, SYNONYMOUS
>>>>>>> a046e168
from rmc.resources.rmc import (
    CURRENT_FREEZE,
    P_VALUE,
    constraint_prep,
    merged_search_ht_path,
    rmc_results,
    simul_search_round_bucket_path,
    single_search_round_ht_path,
)
from rmc.slack_creds import slack_token
from rmc.utils.constraint import (
    annotate_max_chisq_per_section,
    check_break_search_round_nums,
    create_constraint_prep_ht,
    create_context_with_oe,
    create_filtered_context_ht,
    create_no_breaks_he,
<<<<<<< HEAD
    format_rmc_browser_ht,
    get_max_chisq_per_group,
=======
>>>>>>> a046e168
    merge_rmc_hts,
    process_sections,
)
from rmc.utils.generic import get_constraint_transcripts

logging.basicConfig(
    format="%(asctime)s (%(name)s %(lineno)s): %(message)s",
    datefmt="%m/%d/%Y %I:%M:%S %p",
)
logger = logging.getLogger("regional_missense_constraint")
logger.setLevel(logging.INFO)


def main(args):
    """Call functions from `constraint.py` to calculate regional missense constraint."""
    try:
        if args.command == "prep-filtered-context":
            hl.init(
                log="/RMC_pre_process.log",
                tmp_dir=TEMP_PATH_WITH_FAST_DEL,
                quiet=args.quiet,
            )
            logger.warning("Code currently only processes b37 data!")
            logger.info("Creating filtered context HT...")
            n_partitions = 30000
            create_filtered_context_ht(
                n_partitions=args.n_partitions if args.n_partitions else n_partitions,
                overwrite=args.overwrite_temp,
            )

        if args.command == "prep-constraint":
            hl.init(
                log="/RMC_prep_for_constraint.log",
                tmp_dir=TEMP_PATH_WITH_FAST_DEL,
                quiet=args.quiet,
            )
            logger.info("Creating constraint prep HT...")
            # Constraint prep HT is filtered to missense variants by default
            # Use these args to run constraint prep on other variant consequences
            csq = {MISSENSE}
            if args.prep_nonsense:
                csq = NONSENSES
                logger.warning(
                    "Pipeline is currently set up to run on missenses. Please make sure"
                    " all missense-relevant files are deleted before running."
                )
            elif args.prep_synonymous:
                csq = SYNONYMOUS
                logger.warning(
                    "Pipeline is currently set up to run on missenses. Please make sure"
                    " all missense-relevant files are deleted before running."
                )
            n_partitions = 10000
            create_constraint_prep_ht(
                filter_csq=csq,
                n_partitions=args.n_partitions if args.n_partitions else n_partitions,
                overwrite=args.overwrite,
            )

        if args.command == "search-for-single-break":
            hl.init(
                log=f"/round{args.search_num}_single_break_search.log",
                tmp_dir=TEMP_PATH_WITH_FAST_DEL,
                quiet=args.quiet,
            )
            chisq_threshold = hl.eval(hl.qchisqtail(P_VALUE, 1))
            if args.p_value:
                chisq_threshold = hl.eval(hl.qchisqtail(args.p_value, 1))
            run_single_search = True

            logger.info(
                "Searching for transcripts or transcript subsections with a single"
                " significant break..."
            )
            if args.search_num == 1:
                # TODO: Move existing HT to a different path so this can be remade
                all_loci_chisq_ht_path = f"{SINGLE_BREAK_TEMP_PATH}/all_loci_chisq.ht"
                if file_exists(all_loci_chisq_ht_path) and not args.save_chisq_ht:
                    logger.info("Reading in all loci chisq HT...")
                    ht = hl.read_table(all_loci_chisq_ht_path)
                    ht = annotate_max_chisq_per_section(ht, args.freeze)
                    ht = ht.annotate(
                        is_break=(
                            (ht.chisq == ht.section_max_chisq)
                            & (ht.chisq >= chisq_threshold)
                        )
                    )
                    run_single_search = False

                else:
<<<<<<< HEAD
                    # Read constraint_prep resource HT if this is the first search
                    ht = constraint_prep.ht()

                    logger.info(
                        "Adding section annotation before searching for first break..."
                    )
                    # Add transcript start and stop positions from CDS HT
                    # NOTE: For RMC freezes 1-7, the transcript start and ends were from the
                    # gnomAD browser HT (`gene_model`) whose start and stop generally is in the UTRs
                    # (these are the start/stops displayed in the browser for each gene)
                    transcript_ht = transcript_ref.ht()
                    transcript_ht = transcript_ht.select(
                        start=transcript_ht.gnomad_cds_start,
                        stop=transcript_ht.gnomad_cds_end,
                    )
                    ht = ht.annotate(**transcript_ht[ht.transcript])
                    ht = ht.annotate(
                        section=hl.format("%s_%s_%s", ht.transcript, ht.start, ht.stop)
                    ).drop("start", "stop")
                    ht = ht.key_by("locus", "section").drop("transcript")
=======
                    # Read `constraint_prep` resource HT if this is the first search
                    logger.info("Reading in constraint prep HT...")
                    if args.n_partitions:
                        ht = hl.read_table(
                            constraint_prep.path,
                            _n_partitions=args.n_partitions,
                        )
                    else:
                        ht = constraint_prep.ht()
>>>>>>> a046e168

            else:
                logger.info(
                    "Reading in merged single and simultaneous breaks results HT..."
                )
                ht = hl.read_table(
                    merged_search_ht_path(
                        search_num=args.search_num - 1,
                        freeze=args.freeze,
                    ),
                )

            if run_single_search:
                logger.info(
                    "Calculating nulls, alts, and chi square values and"
                    " checkpointing..."
                )
                ht = process_sections(
                    ht=ht,
                    search_num=args.search_num,
                    freeze=args.freeze,
                    chisq_threshold=chisq_threshold,
                    save_chisq_ht=args.save_chisq_ht,
                )
                ht = ht.checkpoint(
                    f"{TEMP_PATH_WITH_FAST_DEL}/freeze{args.freeze}_round{args.search_num}_temp.ht",
                    overwrite=True,
                )

            logger.info(
                "Extracting breakpoints found in round %i...",
                args.search_num,
            )
            breakpoint_ht = ht.filter(ht.is_break)
            breakpoint_ht = breakpoint_ht.annotate_globals(
                chisq_threshold=chisq_threshold
            )
            breakpoint_ht = breakpoint_ht.key_by("section")
            breakpoint_ht = breakpoint_ht.checkpoint(
                single_search_round_ht_path(
                    search_num=args.search_num,
                    is_break_found=True,
                    is_breakpoint_only=True,
                    freeze=args.freeze,
                ),
                _read_if_exists=not args.overwrite,
                overwrite=args.overwrite,
            )

            logger.info(
                "Filtering to transcripts or transcript subsections with breaks and"
                " checkpointing..."
            )
            ht = ht.annotate(breakpoint=breakpoint_ht[ht.section].locus.position)
            # Possible checkpoint here if necessary
            logger.info(
                "Splitting at breakpoints and re-annotating section starts, stops, and"
                " names..."
            )
            break_found_ht = ht.filter(hl.is_defined(ht.breakpoint))
            logger.info("Writing out sections with single significant break...")
            break_found_ht.write(
                single_search_round_ht_path(
                    search_num=args.search_num,
                    is_break_found=True,
                    is_breakpoint_only=False,
                    freeze=args.freeze,
                ),
                overwrite=args.overwrite,
            )

            logger.info(
                "Filtering HT to sections without a significant break and writing..."
            )
            no_break_found_ht = ht.filter(hl.is_missing(ht.breakpoint))
            no_break_found_ht = no_break_found_ht.drop("breakpoint")
            no_break_found_ht.write(
                single_search_round_ht_path(
                    search_num=args.search_num,
                    is_break_found=False,
                    is_breakpoint_only=False,
                    freeze=args.freeze,
                ),
                overwrite=args.overwrite,
            )

        if args.command == "merge-single-simul":
            hl.init(
                log=f"/round{args.search_num}_merge_single_simul.log",
                tmp_dir=TEMP_PATH_WITH_FAST_DEL,
                quiet=args.quiet,
            )
            # Get locus input to this simultaneous break search round from single search no-break HT
            single_no_break_ht = hl.read_table(
                single_search_round_ht_path(
                    search_num=args.search_num,
                    is_break_found=False,
                    is_breakpoint_only=False,
                    freeze=args.freeze,
                )
            )

            logger.info("Checking if simul breaks merged HT exists...")
            simul_results_path = simul_search_round_bucket_path(
                search_num=args.search_num,
                bucket_type="final_results",
                freeze=args.freeze,
            )
            simul_break_by_section_path = f"{simul_results_path}/merged.ht"
            if file_exists(simul_break_by_section_path):
                simul_exists = True
                logger.info(
                    "Converting merged simultaneous breaks HT from section-level to"
                    " locus-level..."
                )
                simul_break_by_section_ht = hl.read_table(simul_break_by_section_path)

                # Filter locus-level table (from single search no-break results) to sections with simultaneous breaks
                single_no_break_ht = single_no_break_ht.annotate(
                    breakpoints=simul_break_by_section_ht[
                        single_no_break_ht.section
                    ].breakpoints
                )
                simul_break_ht = single_no_break_ht.filter(
                    hl.is_defined(single_no_break_ht.breakpoints)
                )
                logger.info(
                    "Annotating simul breaks with new sections and re-keying for next"
                    " search..."
                )
                simul_break_ht = simul_break_ht.annotate(
                    section_1=hl.if_else(
                        simul_break_ht.locus.position > simul_break_ht.breakpoints[1],
                        hl.format(
                            "%s_%s_%s",
                            simul_break_ht.section.split("_")[0],
                            simul_break_ht.breakpoints[1] + 1,
                            simul_break_ht.section.split("_")[2],
                        ),
                        hl.if_else(
                            simul_break_ht.locus.position
                            > simul_break_ht.breakpoints[0],
                            hl.format(
                                "%s_%s_%s",
                                simul_break_ht.section.split("_")[0],
                                simul_break_ht.breakpoints[0] + 1,
                                simul_break_ht.breakpoints[1],
                            ),
                            hl.format(
                                "%s_%s_%s",
                                simul_break_ht.section.split("_")[0],
                                simul_break_ht.section.split("_")[1],
                                simul_break_ht.breakpoints[0],
                            ),
                        ),
                    )
                )
                simul_break_ht = simul_break_ht.key_by(
                    "locus", section=simul_break_ht.section_1
                ).drop("section_1", "breakpoints")
            else:
                simul_exists = False
                logger.info(
                    "No sections in round %i had breakpoints in simultaneous breaks"
                    " search.",
                    args.search_num,
                )

            single_break_path = single_search_round_ht_path(
                search_num=args.search_num,
                is_break_found=True,
                is_breakpoint_only=False,
                freeze=args.freeze,
            )

            if file_exists(single_break_path):
                single_exists = True
                logger.info(
                    "Annotating single breaks with new sections and re-keying for next"
                    " search..."
                )
                single_break_ht = hl.read_table(single_break_path)
                single_break_ht = single_break_ht.annotate(
                    section_1=hl.if_else(
                        single_break_ht.locus.position > single_break_ht.breakpoint,
                        hl.format(
                            "%s_%s_%s",
                            single_break_ht.section.split("_")[0],
                            single_break_ht.breakpoint + 1,
                            single_break_ht.section.split("_")[2],
                        ),
                        hl.format(
                            "%s_%s_%s",
                            single_break_ht.section.split("_")[0],
                            single_break_ht.section.split("_")[1],
                            single_break_ht.breakpoint,
                        ),
                    )
                )
                single_break_ht = single_break_ht.key_by(
                    "locus", section=single_break_ht.section_1
                ).drop("section_1", "breakpoint")
            else:
                single_exists = False
                logger.info(
                    "No sections in round %i had breakpoints in single search.",
                    args.search_num,
                )

            merged_path = merged_search_ht_path(
                search_num=args.search_num,
                freeze=args.freeze,
            )
            if single_exists and simul_exists:
                logger.info(
                    "Merging break results from single and simultaneous search and"
                    " writing..."
                )
                merged_break_ht = single_break_ht.union(simul_break_ht)
                # TODO: Change break results bucket structure to have round first, then simul vs. single split
                merged_break_ht.write(merged_path, overwrite=args.overwrite)
            elif single_exists:
                single_break_ht.write(merged_path, overwrite=args.overwrite)
            elif simul_exists:
                simul_break_ht.write(merged_path, overwrite=args.overwrite)
            else:
                logger.info(
                    "No sections in round %i had breakpoints (neither in single nor"
                    " in simultaneous search).",
                    args.search_num,
                )

            # TODO: Add validity checks that we haven't dropped any transcripts/sections - e.g. using sections with breaks expression

        if args.command == "finalize":
            hl.init(
                log="/RMC_finalize.log",
                tmp_dir=TEMP_PATH_WITH_FAST_DEL,
                quiet=args.quiet,
            )
            # TODO: Check that all downstream usages of RMC results table filter out
            # constraint outliers appropriately
            logger.info("Checking round paths...")
            round_nums = check_break_search_round_nums(args.freeze)

            logger.info("Finalizing section-level RMC table...")
            rmc_ht = merge_rmc_hts(
                round_nums=round_nums,
                freeze=args.freeze,
                overwrite_temp=args.overwrite_temp,
            )
            # Drop any unnecessary global fields
            rmc_ht = rmc_ht.select_globals()
            rmc_ht = rmc_ht.checkpoint(
                f"{TEMP_PATH_WITH_SLOW_DEL}/freeze{args.freeze}_rmc_results.ht",
                _read_if_exists=not args.overwrite,
                overwrite=args.overwrite,
            )

            if args.filter_outliers:
                logger.info("Removing outlier transcripts...")
                constraint_transcripts = get_constraint_transcripts(outlier=False)
                rmc_ht = rmc_ht.filter(
                    constraint_transcripts.contains(rmc_ht.transcript)
                )

            # Add p-value threshold to globals
            if not args.p_value:
                logger.warning(
                    "p-value threshold not specified! Defaulting to value stored in"
                    " `P_VALUE` constant..."
                )
                p_value = P_VALUE
            else:
                p_value = args.p_value
            rmc_ht = rmc_ht.annotate_globals(p_value=p_value)

            logger.info("Writing out RMC results...")
            rmc_ht.write(
                rmc_results.versions[args.freeze].path, overwrite=args.overwrite
            )

            logger.info("Getting transcripts without evidence of RMC...")
            create_no_breaks_he(freeze=args.freeze, overwrite=args.overwrite)

            logger.info("Creating OE-annotated context table...")
            create_context_with_oe(
                freeze=args.freeze, overwrite_temp=args.overwrite_temp
            )

            logger.info("Reformatting RMC results for browser release...")
            format_rmc_browser_ht(args.freeze, args.overwrite_temp)

    finally:
        logger.info("Copying hail log to logging bucket...")
        hl.copy_log(LOGGING_PATH)


if __name__ == "__main__":
    parser = argparse.ArgumentParser(
        "This script searches for regional missense constraint in gnomAD."
    )
    # TODO: Make subparsers for prepping for RMC and running RMC
    parser.add_argument(
        "--n-partitions",
        help="""
        Desired number of partitions for context Table or constraint prep Table depending on
        which is being prepared.
        """,
        type=int,
    )
    parser.add_argument(
        "--search-num",
        help="""
        Search iteration number (e.g., second round of searching for single break would be 2).
        """,
        type=int,
    )
    parser.add_argument(
        "--p-value",
        help="""
        p-value significance threshold for single break search.
        Used to determine chi square threshold for likelihood ratio test.

        Also used to annotate globals of final RMC HT with p-value associated
        with RMC results.

        If not specified, script will default to threshold set
        in `P_VALUE`.
        """,
        type=float,
    )
    parser.add_argument(
        "--freeze",
        help="RMC data freeze number",
        type=int,
        default=CURRENT_FREEZE,
    )
    parser.add_argument(
        "--overwrite",
        help="""
        Overwrite existing output data.
        Applies to all outputs except OE-annotated context table (created in `finalize`).
        """,
        action="store_true",
    )
    parser.add_argument(
        "--overwrite-temp",
        help="Overwrite existing intermediate temporary data.",
        action="store_true",
    )
    parser.add_argument(
        "--slack-channel",
        help="Send message to Slack channel/user.",
    )
    parser.add_argument(
        "--quiet",
        help="Initialize Hail with `quiet=True` to print fewer log messages",
        action="store_true",
    )

    subparsers = parser.add_subparsers(title="command", dest="command", required=True)

    prep_filtered_context = subparsers.add_parser(
        "prep-filtered-context",
        help="""
        Process VEP context HT to create allele-level filtered context HT with constraint annotations.
        """,
    )

    prep_constraint = subparsers.add_parser(
        "prep-constraint",
        help="""
        Prepare locus-level Table filtered to specific variant consequences for regional constraint
        break search.
        """,
    )
    prep_csq = parser.add_mutually_exclusive_group()
    prep_csq.add_argument(
        "--prep-nonsense",
        help="""
        "Filter to nonsense instead of missense variants in constraint prep Table.
        """,
        action="store_true",
    )
    prep_csq.add_argument(
        "--prep-synonymous",
        help="""
        "Filter to synonymous instead of missense variants in constraint prep Table.
        """,
        action="store_true",
    )

    single_break = subparsers.add_parser(
        "search-for-single-break",
        help="""
        Search for single significant break in transcripts or transcript subsections.
        """,
    )
    single_break.add_argument(
        "--save-chisq-ht",
        help="""
        Save temporary Table that contains chi square significance values
        for all possible loci. Note that chi square values will be missing for
        any loci that would divide a transcript into subsections with fewer than
        `MIN_EXP_MIS` expected missense variants.

        NOTE that this temporary Table should only get saved once.
        """,
        action="store_true",
    )

    merge_single_simul = subparsers.add_parser(
        "merge-single-simul",
        help="""
        Merge those transcripts/transcript sections with significant breakpoints from
        single and simultaneous breaks searches into a single Table, and those without
        significant breakpoints into another Table.
        """,
    )

    finalize = subparsers.add_parser(
        "finalize", help="Combine and reformat (finalize) RMC output."
    )
    finalize.add_argument(
        "--filter-outliers",
        help="Remove constraint outlier transcripts from RMC output.",
    )

    args = parser.parse_args()

    if args.slack_channel:
        with slack_notifications(slack_token, args.slack_channel):
            main(args)
    else:
        main(args)<|MERGE_RESOLUTION|>--- conflicted
+++ resolved
@@ -11,18 +11,7 @@
     TEMP_PATH_WITH_FAST_DEL,
     TEMP_PATH_WITH_SLOW_DEL,
 )
-<<<<<<< HEAD
-from rmc.resources.gnomad import (
-    constraint_ht,
-    filtered_exomes,
-    processed_exomes,
-    prop_obs_coverage,
-)
-from rmc.resources.reference_data import filtered_context, transcript_ref
-from rmc.resources.resource_utils import MISSENSE
-=======
 from rmc.resources.resource_utils import MISSENSE, NONSENSES, SYNONYMOUS
->>>>>>> a046e168
 from rmc.resources.rmc import (
     CURRENT_FREEZE,
     P_VALUE,
@@ -40,11 +29,8 @@
     create_context_with_oe,
     create_filtered_context_ht,
     create_no_breaks_he,
-<<<<<<< HEAD
     format_rmc_browser_ht,
     get_max_chisq_per_group,
-=======
->>>>>>> a046e168
     merge_rmc_hts,
     process_sections,
 )
@@ -135,28 +121,6 @@
                     run_single_search = False
 
                 else:
-<<<<<<< HEAD
-                    # Read constraint_prep resource HT if this is the first search
-                    ht = constraint_prep.ht()
-
-                    logger.info(
-                        "Adding section annotation before searching for first break..."
-                    )
-                    # Add transcript start and stop positions from CDS HT
-                    # NOTE: For RMC freezes 1-7, the transcript start and ends were from the
-                    # gnomAD browser HT (`gene_model`) whose start and stop generally is in the UTRs
-                    # (these are the start/stops displayed in the browser for each gene)
-                    transcript_ht = transcript_ref.ht()
-                    transcript_ht = transcript_ht.select(
-                        start=transcript_ht.gnomad_cds_start,
-                        stop=transcript_ht.gnomad_cds_end,
-                    )
-                    ht = ht.annotate(**transcript_ht[ht.transcript])
-                    ht = ht.annotate(
-                        section=hl.format("%s_%s_%s", ht.transcript, ht.start, ht.stop)
-                    ).drop("start", "stop")
-                    ht = ht.key_by("locus", "section").drop("transcript")
-=======
                     # Read `constraint_prep` resource HT if this is the first search
                     logger.info("Reading in constraint prep HT...")
                     if args.n_partitions:
@@ -166,7 +130,6 @@
                         )
                     else:
                         ht = constraint_prep.ht()
->>>>>>> a046e168
 
             else:
                 logger.info(
