--- conflicted
+++ resolved
@@ -44,10 +44,7 @@
 de_novo_tsv = f"{RESOURCE_PREFIX}/GRCh37/reference_data/fordist_KES_combined_asc_dd_dnms_2020_04_21_annotated.txt"
 """
 De novo missense variants from 31,058 cases with developmental disorders, 6,430 cases with autism spectrum disorders, and 2,179 controls.
-<<<<<<< HEAD
-=======
 
->>>>>>> 4b73cc8c
 Controls are the siblings of the autism cases.
 Samples are from:
 Kaplanis et al. (Evidence for 28 genetic disorders discovered by combining healthcare and research data.)
