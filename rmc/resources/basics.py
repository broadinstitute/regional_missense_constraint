--- conflicted
+++ resolved
@@ -114,18 +114,6 @@
 Input to searching for simultaneous breaks.
 """
 
-<<<<<<< HEAD
-simul_break = VersionedTableResource(
-    default_version=GNOMAD_VER,
-    versions={
-        GNOMAD_VER: TableResource(
-            path=f"{CONSTRAINT_PREFIX}/{GNOMAD_VER}/simul_break.ht"
-        )
-    },
-)
-"""
-Table containing transcripts without two simultaneous breaks.
-=======
 multiple_breaks = VersionedTableResource(
     default_version=GNOMAD_VER,
     versions={
@@ -136,5 +124,17 @@
 )
 """
 Table containing transcripts with multiple breaks. 
->>>>>>> 71c89bd3
+
+"""
+          
+simul_break = VersionedTableResource(
+    default_version=GNOMAD_VER,
+    versions={
+        GNOMAD_VER: TableResource(
+            path=f"{CONSTRAINT_PREFIX}/{GNOMAD_VER}/simul_break.ht"
+        )
+    }
+)
+"""
+Table containing transcripts without two simultaneous breaks.
 """