"""
Script containing RMC and MPC related resources.

RMC: Regional missense constraint
MPC: Missense badness, Polyphen-2, and Constraint score
"""
from typing import Set

import hail as hl

from gnomad.resources.resource_utils import TableResource, VersionedTableResource

from rmc.resources.basics import (
    CONSTRAINT_PREFIX,
    MODEL_PREFIX,
    MPC_PREFIX,
    RESOURCE_PREFIX,
    SIMUL_BREAK_TEMP_PATH,
    SINGLE_BREAK_TEMP_PATH,
    TEMP_PATH,
)
from rmc.resources.resource_utils import CURRENT_GNOMAD_VERSION


FREEZES = [1, 2]
"""
RMC/MPC data versions computed with current gnomAD version.
"""

CURRENT_FREEZE = 2
"""
Current RMC/MPC data version.
"""

CHISQ_THRESHOLDS = {
    "initial": {"single": 6.6, "simul": 9.2},
    "rescue": {"single": 5.0, "simul": 7.4},
}
"""
Default chi square significance thresholds for each search type.

Thresholds are set for break search type ('single' or 'simul')
within each search type ('initial', 'rescue'),

Defaults correspond to p = 0.01 (initial search)
and p = 0.025 (rescue search).

Reference: https://www.itl.nist.gov/div898/handbook/eda/section3/eda3674.htm
"""


####################################################################################
## Original regional missense constraint resource files
####################################################################################
EXAC_PREFIX = f"{RESOURCE_PREFIX}/GRCh37/exac"
"""
Path to bucket containing ExAC constraint files.
"""

MUTATION_RATE_TABLE_PATH = f"{EXAC_PREFIX}/mutation_rate_table.tsv"
"""
Path to TSV containing ExAC mutation rates.
"""

DIVERGENCE_SCORES_TSV_PATH = f"{EXAC_PREFIX}/divsites_gencodev19_all_transcripts.txt"
"""
Path to text file with divergence scores per transcript.
"""

divergence_scores = TableResource(
    path=f"{EXAC_PREFIX}/ht/div_scores.ht",
    import_func=hl.import_table,
    import_args={
        "path": DIVERGENCE_SCORES_TSV_PATH,
        "key": "transcript",
        "min_partitions": 50,
        "impute": True,
    },
)
"""
Table with divergence score between humans and macaques
for each canonical transcript in Gencode v19.
"""

####################################################################################
## RMC-related resources
####################################################################################
constraint_prep = VersionedTableResource(
    default_version=1,
    versions={
        freeze: TableResource(
            path=f"{MODEL_PREFIX}/{CURRENT_GNOMAD_VERSION}/{freeze}/context_obs_exp_annot.ht"
        )
        for freeze in FREEZES
    },
)
"""
Context Table ready for RMC calculations.

HT is annotated with observed and expected variant counts per base.
"""

CONSTRAINT_ANNOTATIONS = {
    "mu_snp",
    "observed",
    "coverage",
    "total_exp",
    "total_mu",
    "total_obs",
    "cumulative_obs",
    "cumulative_exp",
    "forward_oe",
    "mu_scan",
    "section_mu",
    "section_exp",
    "section_obs",
    "section_oe",
    "reverse",
    "reverse_obs_exp",
    "total_null",
    "total_alt",
    "chisq",
    "max_chisq",
}
"""
Set of annotations used to calculate constraint and to hold resulting statistics.

Used to drop unnecessary fields when starting rescue break search.

TODO: assess which annotations in this list can be removed
"""

FINAL_ANNOTATIONS = {
    "section_obs",
    "section_exp",
    "section_oe",
}
"""
Set of annotations to keep from individual break search round result HTs when finalizing release HT.
"""


def single_search_bucket_path(
    is_rescue: bool,
    search_num: int = None,
) -> str:
    """
    Return path to bucket associated with single break search inputs and results.

    Function returns path to top level initial or "rescue"
    (search with lowered chi square significance cutoff) bucket,
    or bucket based on search number in either initial or rescue bucket.

    :param is_rescue: Whether to return path corresponding to rescue pathway.
    :param search_num: Search iteration number
        (e.g., second round of searching for single break would be 2).
        Default is None.
    :return: Path to single break search round bucket.
    """
    rescue = "rescue" if is_rescue else "initial"
    return (
        f"{SINGLE_BREAK_TEMP_PATH}/{rescue}/round{search_num}"
        if search_num
        else f"{SINGLE_BREAK_TEMP_PATH}/{rescue}"
    )


def single_search_round_ht_path(
    is_rescue: bool,
    search_num: int,
    is_break_found: bool,
    is_breakpoint_only: bool,
) -> str:
    """
    Return path to a Table with results from a specified round of single break search.

    Function returns path to HT based on search number, break status,
    breakpoint status, and whether HT is associated with "rescue" pathway
    (pathway with lowered chi square significance cutoff).

    Break status refers to whether transcripts/sections in HT have at least one
    single significant breakpoint.

    Breakpoint status refers to whether HT contains breakpoint positions only
    or all positions in transcripts/sections.

    :param is_rescue: Whether to return path to HT created in rescue pathway.
    :param search_num: Search iteration number
        (e.g., second round of searching for single break would be 2).
    :param is_break_found: Whether to return path to HT with transcript/sections
        that have significant single break results.
    :param is_breakpoint_only: Whether to return path to HT with breakpoint positions
        only.
    :return: Path to specified HT resulting from single break search.
    """
    rescue = "rescue" if is_rescue else "initial"
    break_status = "break_found" if is_break_found else "no_break_found"
    breakpoint_status = "_breakpoint_only" if is_breakpoint_only else ""
    return f"{SINGLE_BREAK_TEMP_PATH}/{rescue}/round{search_num}/{break_status}{breakpoint_status}.ht"


SIMUL_SEARCH_BUCKET_NAMES = {"prep", "raw_results", "final_results", "success_files"}
"""
Names of buckets nested within round bucket of `SIMUL_BREAK_TEMP_PATH`.

Bucket structure:
    `SIMUL_BREAK_TEMP_PATH`
        initial/ or rescue/
            round/
            (anything not specific to round number at this level)
                prep/
                raw_results/
                final_results/
                success_files/
"""

SIMUL_SEARCH_ANNOTATIONS = {"max_chisq", "breakpoints"}
"""
Set of annotations to keep from two simultaneous breaks search.

Used when merging sections found in over and under length threshold search.

`max_chisq`: Chi square value associated with two breaks.
`breakpoints`: Tuple of breakpoints with adjusted inclusiveness/exclusiveness.

Note that this field will also be kept (`section` is a key field):
`section`: Transcript section that was searched.
    Format: <transcript>_<start position>_<end position>.
"""


def simul_search_bucket_path(
    is_rescue: bool,
    search_num: int = None,
) -> str:
    """
    Return path to bucket associated with simultaneous break search inputs and results.

    Function returns path to top level initial or "rescue"
    (search with lowered chi square significance cutoff) bucket,
    or bucket based on search number in either initial or rescue bucket.

    :param is_rescue: Whether to return path corresponding to rescue pathway.
    :param search_num: Search iteration number
        (e.g., second round of searching for simultaneous break would be 2).
        Default is None.
    :return: Path to simultaneous break search round bucket.
    """
    rescue = "rescue" if is_rescue else "initial"
    return (
        f"{SIMUL_BREAK_TEMP_PATH}/{rescue}/round{search_num}"
        if search_num
        else f"{SIMUL_BREAK_TEMP_PATH}/{rescue}"
    )


def simul_search_round_bucket_path(
    is_rescue: bool,
    search_num: int,
    bucket_type: str,
    bucket_names: Set[str] = SIMUL_SEARCH_BUCKET_NAMES,
) -> str:
    """
    Return path to bucket with  Tables resulting from a specific round of simultaneous break search.

    Function returns path to bucket based on search number, whether search is in
    "rescue" pathway (pathway with lowered chi square significance cutoff), and
    bucket type.

    :param is_rescue: Whether to return path corresponding to rescue pathway.
    :param search_num: Search iteration number
        (e.g., second round of searching for single break would be 2).
    :param bucket_type: Bucket type.
        Must be in `bucket_names`.
    :param bucket_names: Possible bucket names for simultaneous search bucket type.
        Default is `SIMUL_SEARCH_BUCKET_NAMES`.
    :return: Path to a bucket in the simultaneous break search round bucket.
    """
    assert bucket_type in bucket_names, f"Bucket type must be one of {bucket_names}!"
    return f"{simul_search_bucket_path(is_rescue, search_num)}/{bucket_type}"


def grouped_single_no_break_ht_path(
    is_rescue: bool,
    search_num: int,
) -> str:
    """
    Return path to Table of transcripts/transcript sections without a significant break in a single break search round, grouped by transcript/transcript section.

    Function returns path to Table based on search number and whether search is
    in "rescue" pathway (pathway with lowered chi square significance cutoff).

    :param is_rescue: Whether to return path corresponding to rescue pathway.
    :param search_num: Search iteration number
        (e.g., second round of searching for single break would be 2).
    :return: Path to grouped Table.
    """
    bucket_path = simul_search_round_bucket_path(
        is_rescue=is_rescue,
        search_num=search_num,
        bucket_type="prep",
    )
    return f"{bucket_path}/grouped_single_no_break_found.ht"


def simul_sections_split_by_len_path(
    is_rescue: bool,
    search_num: int,
    is_over_threshold: bool,
) -> str:
    """
    Return path to transcripts/transcript sections entering a specific round of simultaneous break search.

    Function returns path to SetExpression based on search number, whether search is
    in "rescue" pathway (pathway with lowered chi square significance cutoff), and
    whether the transcripts/transcript sections have greater than or equal to the
    cutoff for possible missense positions.

    :param is_rescue: Whether to return path corresponding to rescue pathway.
    :param search_num: Search iteration number
        (e.g., second round of searching for single break would be 2).
    :param is_over_threshold: Whether to return path for transcripts/transcript
        sections with more than the cutoff for possible missense positions specified
        in `prepare_transcripts.py`. If True, those with greater than or equal to
        this cutoff will be returned. If False, those with fewer than this cutoff
        will be returned.
    :return: Path to SetExpression containing transcripts/transcript sections.
    """
    bucket_path = simul_search_round_bucket_path(
        is_rescue=is_rescue,
        search_num=search_num,
        bucket_type="prep",
    )
    threshold_relation = "over" if is_over_threshold else "under"
    return f"{bucket_path}/sections_to_simul_{threshold_relation}_threshold.he"


def merged_search_path(
    is_rescue: bool,
    search_num: int,
    is_break_found: bool = True,
) -> str:
    """
    Return path to Table with merged single and simultaneous breaks search results.

    Function returns path to HT for break found sections based on search number and
    whether HT is associated with "rescue" pathway
    (pathway with lowered chi square significance cutoff).

    Function also has ability to return path to HailExpression containing
    set of sections without breakpoints, though this functionality isn't
    currently being used.

    Break status refers to whether transcripts/sections in HT have at least one
    single significant breakpoint.

    :param is_rescue: Whether to return path to HT created in rescue pathway.
    :param search_num: Search iteration number
        (e.g., second round of searching for single break would be 2).
    :param is_break_found: Whether to return path to HT with transcript/sections
        that have significant single break results.
        Default is True.
    :return: Path to merged break found HT or no break found HailExpression.
    """
    rescue = "rescue_" if is_rescue else ""
    if is_break_found:
        return f"{TEMP_PATH}/{rescue}round{search_num}_merged_break_found.ht"
    return f"{TEMP_PATH}/{rescue}round{search_num}_no_break_found.he"


no_breaks = (
    f"{CONSTRAINT_PREFIX}/{CURRENT_GNOMAD_VERSION}/{CURRENT_FREEZE}/no_breaks.he"
)
"""
<<<<<<< HEAD
Table containing transcripts with multiple breaks.
"""


simul_break = VersionedTableResource(
    default_version=CURRENT_FREEZE,
    versions={
        freeze: TableResource(
            path=f"{CONSTRAINT_PREFIX}/{CURRENT_GNOMAD_VERSION}/{freeze}/simul_break.ht"
        )
        for freeze in FREEZES
    },
)
"""
Table containing transcripts with two simultaneous breaks.
"""

no_breaks = (
    f"{CONSTRAINT_PREFIX}/{CURRENT_GNOMAD_VERSION}/{CURRENT_FREEZE}/no_breaks.he"
)
"""
=======
>>>>>>> 52461a90
SetExpression containing transcripts with no significant breaks.
"""

rmc_results = VersionedTableResource(
    default_version=CURRENT_FREEZE,
    versions={
        freeze: TableResource(
            path=f"{CONSTRAINT_PREFIX}/{CURRENT_GNOMAD_VERSION}/{freeze}/all_rmc.ht"
        )
        for freeze in FREEZES
    },
)
"""
Table containing all transcripts with evidence of regional missense constraint.

Contains transcripts with one or additional breaks plus simultaneous breaks results.
"""

context_with_oe = VersionedTableResource(
    default_version=CURRENT_FREEZE,
    versions={
        freeze: TableResource(
            path=f"{CONSTRAINT_PREFIX}/{CURRENT_GNOMAD_VERSION}/{freeze}/context_with_oe.ht"
        )
        for freeze in FREEZES
    },
)
"""
Table containing missense variants in canonical transcripts annotated with missense OE.

Each row is annotated with RMC transcript subsection missense OE if it exists, otherwise
the transcript level missense OE.
"""

context_with_oe_dedup = VersionedTableResource(
    default_version=CURRENT_FREEZE,
    versions={
        freeze: TableResource(
            path=f"{CONSTRAINT_PREFIX}/{CURRENT_GNOMAD_VERSION}/{freeze}/context_with_oe_dedup.ht"
        )
        for freeze in FREEZES
    },
)
"""
Deduplicated version of `context_with_oe`.

Some locus/alleles combinations are present more than once in `context_with_oe` if they have
a most severe consequence of 'missense_variant' in more than one canonical transcript.

This Table contains only one row per each unique locus/alleles combination.
"""

rmc_browser = VersionedTableResource(
    default_version=CURRENT_FREEZE,
    versions={
        freeze: TableResource(
            path=f"{CONSTRAINT_PREFIX}/{CURRENT_GNOMAD_VERSION}/{freeze}/rmc_browser.ht"
        )
        for freeze in FREEZES
    },
)
"""
Table containing all transcripts with evidence of regional missense constraint.

Contains same information as `rmc_results` but has different formatting for gnomAD browser.
"""

####################################################################################
## Missense badness related resources
####################################################################################
amino_acids_oe = VersionedTableResource(
    default_version=CURRENT_FREEZE,
    versions={
        freeze: TableResource(
            path=f"{MPC_PREFIX}/{CURRENT_GNOMAD_VERSION}/{freeze}/amino_acid_oe.ht"
        )
        for freeze in FREEZES
    },
)
"""
Table containing all possible amino acid substitutions and their missense OE ratio.

Input to missense badness calculations.
"""

misbad = VersionedTableResource(
    default_version=CURRENT_FREEZE,
    versions={
        freeze: TableResource(
            path=f"{MPC_PREFIX}/{CURRENT_GNOMAD_VERSION}/{freeze}/missense_badness.ht"
        )
        for freeze in FREEZES
    },
)
"""
Table containing all possible amino acid substitutions and their missense badness scores.
"""

####################################################################################
## MPC related resources
####################################################################################
CURRENT_MPC_PREFIX = f"{MPC_PREFIX}/{CURRENT_GNOMAD_VERSION}/{CURRENT_FREEZE}"


def joint_clinvar_gnomad_path(include_rescue: bool = False) -> str:
    """
    Return path to Table containing "population" and "pathogenic" variants.

    Table contains common (AF > 0.001) gnomAD variants ("population") and
    ClinVar pathogenic/likely pathogenic missense variants in haploinsufficient genes
    that cause severe disease ("pathogenic") with defined CADD, BLOSUM, Grantham, missense observed/expected ratios,
    missense badness, and PolyPhen-2 scores.

    Table is input to MPC (missense badness, polyphen-2, and constraint) calculations.

    :param bool include_rescue: Whether to include regional missense OE from rescue RMC results.
        If True, RMC results used in calculation are derived from the initial and rescue RMC search.
        If False, RMC results used in calculation are derived from the initial RMC search only.
        Default is False.
    :return: Path to Table.
    """
    rescue = "_rescue" if include_rescue else ""
    return f"{CURRENT_MPC_PREFIX}/joint_clinvar_gnomad{rescue}.ht"


def mpc_model_pkl_path(include_rescue: bool = False) -> str:
    """
    Return path to model (stored as pickle) that contains relationship of MPC variables.

    Model created using logistic regression.

    :param bool include_rescue: Whether to include regional missense OE from rescue RMC results.
        If True, RMC results used in calculation are derived from the initial and rescue RMC search.
        If False, RMC results used in calculation are derived from the initial RMC search only.
        Default is False.
    :return: Path to model.
    """
    rescue = "_rescue" if include_rescue else ""
    return f"{CURRENT_MPC_PREFIX}/mpc_model{rescue}.pkl"


def gnomad_fitted_score_path(
    include_rescue: bool = False, is_grouped: bool = False
) -> str:
    """
    Return path to fitted scores (from MPC model regression) of common (AF > 0.001) gnomAD variants.

    Table is input to MPC (missense badness, polyphen-2, and constraint) calculations on other datasets.

    :param bool include_rescue: Whether to include regional missense OE from rescue RMC results.
        If True, RMC results used in calculation are derived from the initial and rescue RMC search.
        If False, RMC results used in calculation are derived from the initial RMC search only.
        Default is False.
    :param bool is_grouped: Whether the Table is grouped by score. Default is False.
    :return: Path to Table.
    """
    rescue = "_rescue" if include_rescue else ""
    group = "_group" if is_grouped else ""
    return f"{CURRENT_MPC_PREFIX}/gnomad_fitted_scores{group}{rescue}.ht"


mpc_release = VersionedTableResource(
    default_version=CURRENT_FREEZE,
    versions={
        freeze: TableResource(
            path=f"{MPC_PREFIX}/{CURRENT_GNOMAD_VERSION}/{freeze}/mpc.ht"
        )
        for freeze in FREEZES
    },
)
"""
Table containing missense variants in canonical transcripts annotated with MPC.
"""

mpc_release_dedup = VersionedTableResource(
    default_version=CURRENT_FREEZE,
    versions={
        freeze: TableResource(
            path=f"{MPC_PREFIX}/{CURRENT_GNOMAD_VERSION}/{freeze}/mpc_dedup.ht"
        )
        for freeze in FREEZES
    },
)
"""
Table containing missense variants in canonical transcripts annotated with MPC.

This Table contains only one row per each unique locus/alleles combination.
"""

####################################################################################
## Assessment related resources
####################################################################################
oe_bin_counts_tsv = f"{CONSTRAINT_PREFIX}/{CURRENT_FREEZE}/{CURRENT_FREEZE}/oe_bin.tsv"
"""
TSV with RMC regions grouped by obs/exp (OE) bin.

Annotated with proportion coding base pairs, proportion de novo missense (controls),
proportion de novo missense (case), and proportion ClinVar pathogenic/likely pathogenic
severe haploinsufficient missense.
"""<|MERGE_RESOLUTION|>--- conflicted
+++ resolved
@@ -372,30 +372,6 @@
     f"{CONSTRAINT_PREFIX}/{CURRENT_GNOMAD_VERSION}/{CURRENT_FREEZE}/no_breaks.he"
 )
 """
-<<<<<<< HEAD
-Table containing transcripts with multiple breaks.
-"""
-
-
-simul_break = VersionedTableResource(
-    default_version=CURRENT_FREEZE,
-    versions={
-        freeze: TableResource(
-            path=f"{CONSTRAINT_PREFIX}/{CURRENT_GNOMAD_VERSION}/{freeze}/simul_break.ht"
-        )
-        for freeze in FREEZES
-    },
-)
-"""
-Table containing transcripts with two simultaneous breaks.
-"""
-
-no_breaks = (
-    f"{CONSTRAINT_PREFIX}/{CURRENT_GNOMAD_VERSION}/{CURRENT_FREEZE}/no_breaks.he"
-)
-"""
-=======
->>>>>>> 52461a90
 SetExpression containing transcripts with no significant breaks.
 """
 
